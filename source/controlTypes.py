#controlTypes.py
#A part of NonVisual Desktop Access (NVDA)
#This file is covered by the GNU General Public License.
#See the file COPYING for more details.
#Copyright (C) 2007-2016 NV Access Limited, Babbage B.V.

ROLE_UNKNOWN=0
ROLE_WINDOW=1
ROLE_TITLEBAR=2
ROLE_PANE=3
ROLE_DIALOG=4
ROLE_CHECKBOX=5
ROLE_RADIOBUTTON=6
ROLE_STATICTEXT=7
ROLE_EDITABLETEXT=8
ROLE_BUTTON=9
ROLE_MENUBAR=10
ROLE_MENUITEM=11
ROLE_POPUPMENU=12
ROLE_COMBOBOX=13
ROLE_LIST=14
ROLE_LISTITEM=15
ROLE_GRAPHIC=16
ROLE_HELPBALLOON=17
ROLE_TOOLTIP=18
ROLE_LINK=19
ROLE_TREEVIEW=20
ROLE_TREEVIEWITEM=21
ROLE_TAB=22
ROLE_TABCONTROL=23
ROLE_SLIDER=24
ROLE_PROGRESSBAR=25
ROLE_SCROLLBAR=26
ROLE_STATUSBAR=27
ROLE_TABLE=28
ROLE_TABLECELL=29
ROLE_TABLECOLUMN=30
ROLE_TABLEROW=31
ROLE_TABLECOLUMNHEADER=32
ROLE_TABLEROWHEADER=33
ROLE_FRAME=34
ROLE_TOOLBAR=35
ROLE_DROPDOWNBUTTON=36
ROLE_CLOCK=37
ROLE_SEPARATOR=38
ROLE_FORM=39
ROLE_HEADING=40
ROLE_HEADING1=41
ROLE_HEADING2=42
ROLE_HEADING3=43
ROLE_HEADING4=44
ROLE_HEADING5=45
ROLE_HEADING6=46
ROLE_PARAGRAPH=47
ROLE_BLOCKQUOTE=48
ROLE_TABLEHEADER=49
ROLE_TABLEBODY=50
ROLE_TABLEFOOTER=51
ROLE_DOCUMENT=52
ROLE_ANIMATION=53
ROLE_APPLICATION=54
ROLE_BOX=55
ROLE_GROUPING=56
ROLE_PROPERTYPAGE=57
ROLE_CANVAS=58
ROLE_CAPTION=59
ROLE_CHECKMENUITEM=60
ROLE_DATEEDITOR=61
ROLE_ICON=62
ROLE_DIRECTORYPANE=63
ROLE_EMBEDDEDOBJECT=64
ROLE_ENDNOTE=65
ROLE_FOOTER=66
ROLE_FOOTNOTE=67
ROLE_GLASSPANE=69
ROLE_HEADER=70
ROLE_IMAGEMAP=71
ROLE_INPUTWINDOW=72
ROLE_LABEL=73
ROLE_NOTE=74
ROLE_PAGE=75
ROLE_RADIOMENUITEM=76
ROLE_LAYEREDPANE=77
ROLE_REDUNDANTOBJECT=78
ROLE_ROOTPANE=79
ROLE_EDITBAR=80
ROLE_TERMINAL=82
ROLE_RICHEDIT=83
ROLE_RULER=84
ROLE_SCROLLPANE=85
ROLE_SECTION=86
ROLE_SHAPE=87
ROLE_SPLITPANE=88
ROLE_VIEWPORT=89
ROLE_TEAROFFMENU=90
ROLE_TEXTFRAME=91
ROLE_TOGGLEBUTTON=92
ROLE_BORDER=93
ROLE_CARET=94
ROLE_CHARACTER=95
ROLE_CHART=96
ROLE_CURSOR=97
ROLE_DIAGRAM=98
ROLE_DIAL=99
ROLE_DROPLIST=100
ROLE_SPLITBUTTON=101
ROLE_MENUBUTTON=102
ROLE_DROPDOWNBUTTONGRID=103
ROLE_MATH=104
ROLE_EQUATION=ROLE_MATH # Deprecated; for backwards compatibility.
ROLE_GRIP=105
ROLE_HOTKEYFIELD=106
ROLE_INDICATOR=107
ROLE_SPINBUTTON=108
ROLE_SOUND=109
ROLE_WHITESPACE=110
ROLE_TREEVIEWBUTTON=111
ROLE_IPADDRESS=112
ROLE_DESKTOPICON=113
ROLE_ALERT=114
ROLE_INTERNALFRAME=115
ROLE_DESKTOPPANE=116
ROLE_OPTIONPANE=117
ROLE_COLORCHOOSER=118
ROLE_FILECHOOSER=119
ROLE_FILLER=120
ROLE_MENU=121
ROLE_PANEL=122
ROLE_PASSWORDEDIT=123
ROLE_FONTCHOOSER=124
ROLE_LINE=125
ROLE_FONTNAME=126
ROLE_FONTSIZE=127
ROLE_BOLD=128
ROLE_ITALIC=129
ROLE_UNDERLINE=130
ROLE_FGCOLOR=131
ROLE_BGCOLOR=132
ROLE_SUPERSCRIPT=133
ROLE_SUBSCRIPT=134
ROLE_STYLE=135
ROLE_INDENT=136
ROLE_ALIGNMENT=137
ROLE_ALERT=138
ROLE_DATAGRID=139
ROLE_DATAITEM=140
ROLE_HEADERITEM=141
ROLE_THUMB=142
ROLE_CALENDAR=143
ROLE_VIDEO=144
ROLE_AUDIO=145


STATE_UNAVAILABLE=0X1
STATE_FOCUSED=0X2
STATE_SELECTED=0X4
STATE_BUSY=0X8
STATE_PRESSED=0X10
STATE_CHECKED=0X20
STATE_HALFCHECKED=0X40
STATE_READONLY=0X80
STATE_EXPANDED=0X100
STATE_COLLAPSED=0X200
STATE_INVISIBLE=0X400
STATE_VISITED=0X800
STATE_LINKED=0X1000
STATE_HASPOPUP=0X2000
STATE_PROTECTED=0X4000
STATE_REQUIRED=0X8000
STATE_DEFUNCT=0X10000
STATE_INVALID_ENTRY=0X20000
STATE_MODAL=0X40000
STATE_AUTOCOMPLETE=0x80000
STATE_MULTILINE=0X100000
STATE_ICONIFIED=0x200000
STATE_OFFSCREEN=0x400000
STATE_SELECTABLE=0x800000
STATE_FOCUSABLE=0x1000000
STATE_CLICKABLE=0x2000000
STATE_EDITABLE=0x4000000
STATE_CHECKABLE=0x8000000
STATE_DRAGGABLE=0x10000000
STATE_DRAGGING=0x20000000
STATE_DROPTARGET=0x40000000
STATE_SORTED=0x80000000
STATE_SORTED_ASCENDING=0x100000000
STATE_SORTED_DESCENDING=0x200000000
STATES_SORTED=frozenset([STATE_SORTED,STATE_SORTED_ASCENDING,STATE_SORTED_DESCENDING])
STATE_HASLONGDESC=0x400000000
STATE_PINNED=0x800000000
STATE_HASFORMULA=0x1000000000 #Mostly for spreadsheets
STATE_HASCOMMENT=0X2000000000
STATE_OBSCURED=0x4000000000
STATE_CROPPED=0x8000000000
STATE_OVERFLOWING=0x10000000000
STATE_UNLOCKED=0x20000000000

roleLabels={
	# Translators: The word for an unknown control type.
	ROLE_UNKNOWN:_("unknown"),
	# Translators: The word for window of a program such as document window.
	ROLE_WINDOW:_("window"),
	# Translators: Used to identify title bar of a program.
	ROLE_TITLEBAR:_("title bar"),
	# Translators: The word used for pane such as desktop pane.
	ROLE_PANE:_("pane"),
	# Translators: The word used to denote a dialog box such as open dialog.
	ROLE_DIALOG:_("dialog"),
	# Translators: The text used to identify check boxes such as select check box.
	ROLE_CHECKBOX:_("check box"),
	# Translators: The text used to identify radio buttons such as yes or no radio button.
	ROLE_RADIOBUTTON:_("radio button"),
	# Translators: The word used to identify a static text such as dialog text.
	ROLE_STATICTEXT:_("text"),
	# Translators: The word used to identify edit fields such as subject edit field.
	ROLE_EDITABLETEXT:_("edit"),
	# Translators: The word used to identify a button such as OK button.
	ROLE_BUTTON:_("button"),
	# Translators: Text used to identify menu bar of a program.
	ROLE_MENUBAR:_("menu bar"),
	# Translators: Used to identify a menu item such as an item in file menu.
	ROLE_MENUITEM:_("menu item"),
	# Translators: The word used for menus such as edit menu.
	ROLE_POPUPMENU:_("menu"),
	# Translators: Used to identify combo boxes such as file type combo box.
	ROLE_COMBOBOX:_("combo box"),
	# Translators: The word used for lists such as folder list.
	ROLE_LIST:_("list"),
	# Translators: Used to identify a list item such as email list items.
	ROLE_LISTITEM:_("list item"),
	# Translators: The word used to identify graphics such as webpage graphics.
	ROLE_GRAPHIC:_("graphic"),
	# Translators: Used to identify help balloon (a circular window with helpful text such as notification text).
	ROLE_HELPBALLOON:_("help balloon"),
	# Translators: Used to identify a tooltip (a small window with additional text about selected item such as file information).
	ROLE_TOOLTIP:_("tool tip"),
	# Translators: Identifies a link in webpage documents.
	ROLE_LINK:_("link"),
	# Translators: Identifies a treeview (a tree-like structure such as treeviews for subfolders).
	ROLE_TREEVIEW:_("tree view"),
	# Translators: Identifies a tree view item.
	ROLE_TREEVIEWITEM:_("tree view item"),
	# Translators: The word presented for tabs in a tab enabled window.
	ROLE_TAB: pgettext("controlType", "tab"),
	# Translators: Identifies a tab control such as webpage tabs in web browsers.
	ROLE_TABCONTROL:_("tab control"),
	# Translators: Identifies a slider such as volume slider.
	ROLE_SLIDER:_("slider"),
	# Translators: Identifies a progress bar such as NvDA update progress.
	ROLE_PROGRESSBAR:_("progress bar"),
	# Translators: Identifies a scroll bar.
	ROLE_SCROLLBAR:_("scroll bar"),
	# Translators: Identifies a status bar (text at the bottom bar of the screen such as cursor position in a document).
	ROLE_STATUSBAR:_("status bar"),
	# Translators: Identifies a table such as ones used in various websites.
	ROLE_TABLE:_("table"),
	# Translators: Identifies a cell in a table.
	ROLE_TABLECELL:_("cell"),
	# Translators: Identifies a column (a group of vertical cells in a table).
	ROLE_TABLECOLUMN:_("column"),
	# Translators: Identifies a row (a group of horizontal cells in a table).
	ROLE_TABLEROW:_("row"),
	# Translators: Identifies a frame (a smaller window in a webpage or a document).
	ROLE_FRAME:_("frame"),
	# Translators: Identifies a tool bar.
	ROLE_TOOLBAR:_("tool bar"),
	# Translators: Identifies a column header in tables and spreadsheets.
	ROLE_TABLECOLUMNHEADER:_("column header"),
	# Translators: Identifies a row header in tables and spreadsheets.
	ROLE_TABLEROWHEADER:_("row header"),
	# Translators: Identifies a drop down button (a button that, when clicked, opens a menu of its own).
	ROLE_DROPDOWNBUTTON:_("drop down button"),
	# Translators: Identifies an element.
	ROLE_CLOCK:_("clock"),
	# Translators: Identifies a separator (a horizontal line drawn on the screen).
	ROLE_SEPARATOR:_("separator"),
	# Translators: Identifies a form (controls such as edit boxes, combo boxes and so on).
	ROLE_FORM:_("form"),
	# Translators: Identifies a heading (a bold text used for identifying a section).
	ROLE_HEADING:_("heading"),
	# Translators: Identifies a heading level.
	ROLE_HEADING1:_("heading 1"),
	# Translators: Identifies a heading level.
	ROLE_HEADING2:_("heading 2"),
	# Translators: Identifies a heading level.
	ROLE_HEADING3:_("heading 3"),
	# Translators: Identifies a heading level.
	ROLE_HEADING4:_("heading 4"),
	# Translators: Identifies a heading level.
	ROLE_HEADING5:_("heading 5"),
	# Translators: Identifies a heading level.
	ROLE_HEADING6:_("heading 6"),
	# Translators: Identifies a paragraph (a group of text surrounded by blank lines).
	ROLE_PARAGRAPH:_("paragraph"),
	# Translators: Presented for a section in a document which is a block quotation;
	# i.e. a long quotation in a separate paragraph distinguished by indentation, etc.
	# See http://en.wikipedia.org/wiki/Block_quotation
	ROLE_BLOCKQUOTE:_("block quote"),
	# Translators: Identifies a table header (a short text at the start of a table which describes what the table is about).
	ROLE_TABLEHEADER:_("table header"),
	# Translators: Identifies a table body (the main body of the table).
	ROLE_TABLEBODY:_("table body"),
	# Translators: Identifies a table footer (text placed at the end of the table).
	ROLE_TABLEFOOTER:_("table footer"),
	# Translators: Identifies a document (for example, a webpage document).
	ROLE_DOCUMENT:_("document"),
	# Translators: Identifies an animation in a document or a webpage.
	ROLE_ANIMATION:_("animation"),
	# Translators: Identifies an application in webpages.
	ROLE_APPLICATION:_("application"),
	# Translators: Identifies a box element.
	ROLE_BOX:_("box"),
	# Translators: Identifies a grouping (a number of related items grouped together, such as related options in dialogs).
	ROLE_GROUPING:_("grouping"),
	# Translators: Identifies a property page such as drive properties dialog.
	ROLE_PROPERTYPAGE:_("property page"),
	# Translators: Identifies a canvas element on webpages (a box with some background color with some text drawn on the box, like a canvas).
	ROLE_CANVAS:_("canvas"),
	# Translators: Identifies a caption (usually a short text identifying a picture or a graphic on websites).
	ROLE_CAPTION:_("caption"),
	# Translators: Identifies a check menu item (a menu item with a checkmark as part of the menu item's name).
	ROLE_CHECKMENUITEM:_("check menu item"),
	# Translators: Identifies a data edit field.
	ROLE_DATEEDITOR:_("date edit"),
	# Translators: Identifies an icon.
	ROLE_ICON:_("icon"),
	# Translators: Identifies a directory pane.
	ROLE_DIRECTORYPANE:_("directory pane"),
	# Translators: Identifies an embedded object such as flash content on webpages.
	ROLE_EMBEDDEDOBJECT:_("embedded object"),
	# Translators: Identifies an end note.
	ROLE_ENDNOTE:_("end note"),
	# Translators: Identifies a footer (usually text).
	ROLE_FOOTER:_("footer"),
	# Translators: Identifies a foot note (text at the end of a passage or used for anotations).
	ROLE_FOOTNOTE:_("foot note"),
	# Translators: Reported for an object which is a glass pane; i.e.
	# a pane that is guaranteed to be on top of all panes beneath it.
	ROLE_GLASSPANE:_("glass pane"),
	# Translators: Identifies a header (usually text at top of documents or on tops of pages).
	ROLE_HEADER:_("header"),
	# Translators: Identifies an image map (a type of graphical link).
	ROLE_IMAGEMAP:_("image map"),
	# Translators: Identifies an input window.
	ROLE_INPUTWINDOW:_("input window"),
	# Translators: Identifies a label.
	ROLE_LABEL:_("label"),
	# Translators: Identifies a note field.
	ROLE_NOTE:_("note"),
	# Translators: Identifies a page.
	ROLE_PAGE:_("page"),
	# Translators: Identifies a radio menu item.
	ROLE_RADIOMENUITEM:_("radio menu item"),
	# Translators: Identifies a layered pane.
	ROLE_LAYEREDPANE:_("layered pane"),
	# Translators: Identifies a redundant object.
	ROLE_REDUNDANTOBJECT:_("redundant object"),
	# Translators: Identifies a root pane.
	ROLE_ROOTPANE:_("root pane"),
	# Translators: May be reported for an editable text object in a toolbar.
	# This is deprecated and is not often (if ever) used.
	ROLE_EDITBAR:_("edit bar"),
	# Translators: Identifies a terminal window such as command prompt.
	ROLE_TERMINAL:_("terminal"),
	# Translators: Identifies a rich edit box (an edit box which allows entering formatting commands in addition to text; encountered on webpages and NvDA log viewer).
	ROLE_RICHEDIT:_("rich edit"),
	# Translators: Identifies a ruler object (commonly seen on some webpages and in some Office programs).
	ROLE_RULER:_("ruler"),
	# Translators: Identifies a scroll pane.
	ROLE_SCROLLPANE:_("scroll pane"),
	# Translators: Identifies a section of text.
	ROLE_SECTION:_("section"),
	# Translators: Identifies a shape.
	ROLE_SHAPE:_("shape"),
	# Translators: Identifies a split pane.
	ROLE_SPLITPANE:_("split pane"),
	# Translators: Reported for a view port; i.e. an object usually used in a scroll pane
	# which represents the portion of the entire data that the user can see.
	# As the user manipulates the scroll bars, the contents of the view port can change.
	ROLE_VIEWPORT:_("view port"),
	# Translators: Reported for an object that forms part of a menu system
	# but which can be undocked from or torn off the menu system
	# to exist as a separate window.
	ROLE_TEAROFFMENU:_("tear off menu"),
	# Translators: Identifies a text frame (a frame window which contains text).
	ROLE_TEXTFRAME:_("text frame"),
	# Translators: Identifies a toggle button (a button used to toggle something).
	ROLE_TOGGLEBUTTON:_("toggle button"),
	ROLE_BORDER:_("border"),
	# Translators: Identifies a caret object.
	ROLE_CARET:_("caret"),
	# Translators: Identifies a character field (should not be confused with edit fields).
	ROLE_CHARACTER:_("character"),
	# Translators: Identifies a chart (commonly seen on some websites and in some Office documents).
	ROLE_CHART:_("chart"),
	# Translators: Identifies a cursor object.
	ROLE_CURSOR:_("cursor"),
	# Translators: Identifies a diagram (seen on some websites and on Office documents).
	ROLE_DIAGRAM:_("diagram"),
	# Translators: Identifies a dial object.
	ROLE_DIAL:_("dial"),
	# Translators: Identifies a drop list.
	ROLE_DROPLIST:_("drop list"),
	# Translators: Identifies a split button (a control which performs different actions when different parts are clicked).
	ROLE_SPLITBUTTON:_("split button"),
	# Translators: Identifies a menu button (a button which opens a menu of items).
	ROLE_MENUBUTTON:_("menu button"),
	# Translators: Reported for a button which expands a grid when it is pressed.
	ROLE_DROPDOWNBUTTONGRID:_("drop down button grid"),
	# Translators: Identifies mathematical content.
	ROLE_MATH:_("math"),
	# Translators: Identifies a grip control.
	ROLE_GRIP:_("grip"),
	# Translators: Identifies a hot key field (a field where one can enter a hot key for something, such as assigning shortcut for icons on the desktop).
	ROLE_HOTKEYFIELD:_("hot key field"),
	# Translators: Identifies an indicator control.
	ROLE_INDICATOR:_("indicator"),
	# Translators: Identifies a spin button (a button used to go through options in a spinning fashion).
	ROLE_SPINBUTTON:_("spin button"),
	# Translators: Identifies a sound clip on websites.
	ROLE_SOUND:_("sound"),
	# Translators: Identifies a whitespace.
	ROLE_WHITESPACE:_("white space"),
	# Translators: Identifies a tree view button.
	ROLE_TREEVIEWBUTTON:_("tree view button"),
	# Translators: Identifies an IP address (an IP address field element).
	ROLE_IPADDRESS:_("IP address"),
	# Translators: Identifies a desktop icon (the icons on the desktop such as computer and various shortcuts for programs).
	ROLE_DESKTOPICON:_("desktop icon"),
	# Translators: Identifies an alert message such as file download alert in Internet explorer 9 and above.
	ROLE_ALERT:_("alert"),
	# Translators: Identifies an internal frame. This is usually a frame on a web page; i.e. a web page embedded within a web page.
	ROLE_INTERNALFRAME:_("frame"),
	# Translators: Identifies desktop pane (the desktop window).
	ROLE_DESKTOPPANE:_("desktop pane"),
	# Translators: Identifies an option pane.
	ROLE_OPTIONPANE:_("option pane"),
	# Translators: Identifies a color chooser.
	ROLE_COLORCHOOSER:_("color chooser"),
	# Translators: Identifies a file chooser (to select a file or groups of files from a list).
	ROLE_FILECHOOSER:_("file chooser"),
	ROLE_FILLER:_("filler"),
	# Translators: Identifies a menu such as file menu.
	ROLE_MENU:_("menu"),
	# Translators: Identifies a panel control for grouping related options.
	ROLE_PANEL:_("panel"),
	# Translators: Identifies a password field (a protected edit field for entering passwords such as when logging into web-based email sites).
	ROLE_PASSWORDEDIT:_("password edit"),
	# Translators: Identifies a font chooser.
	ROLE_FONTCHOOSER:_("font chooser"),
	ROLE_LINE:_("line"),
	# Translators: Identifies a font name.
	ROLE_FONTNAME:_("font name"),
	# Translators: Identifies font size.
	ROLE_FONTSIZE:_("font size"),
	# Translators: Describes text formatting.
	ROLE_BOLD:_("bold"),
	# Translators: Describes text formatting.
	ROLE_ITALIC:_("italic"),
	# Translators: Describes text formatting.
	ROLE_UNDERLINE:_("underline"),
	# Translators: Describes text formatting.
	ROLE_FGCOLOR:_("foreground color"),
	# Translators: Describes text formatting.
	ROLE_BGCOLOR:_("background color"),
	# Translators: Describes text formatting.
	ROLE_SUPERSCRIPT:_("superscript"),
	# Translators: Describes text formatting.
	ROLE_SUBSCRIPT:_("subscript"),
	# Translators: Describes style of text.
	ROLE_STYLE:_("style"),
	# Translators: Describes text formatting.
	ROLE_INDENT:_("indent"),
	# Translators: Describes text formatting.
	ROLE_ALIGNMENT:_("alignment"),
	# Translators: Identifies an alert window or bar (usually on Internet Explorer 9 and above for alerts such as file downloads or pop-up blocker).
	ROLE_ALERT:_("alert"),
	# Translators: Identifies a data grid control (a grid which displays data).
	ROLE_DATAGRID:_("data grid"),
	ROLE_DATAITEM:_("data item"),
	ROLE_HEADERITEM:_("header item"),
	# Translators: Identifies a thumb control (a button-like control for changing options).
	ROLE_THUMB:_("thumb control"),
	ROLE_CALENDAR:_("calendar"),
	ROLE_VIDEO:_("video"),
	ROLE_AUDIO:_("audio"),
}

stateLabels={
	# Translators: This is presented when a control or document is unavailable.
	STATE_UNAVAILABLE:_("unavailable"),
	# Translators: This is presented when a control has focus.
	STATE_FOCUSED:_("focused"),
	# Translators: This is presented when the control is selected.
	STATE_SELECTED:_("selected"),
	# Translators: This is presented when a document is busy.
	STATE_BUSY:_("busy"),
	# Translators: This is presented when a button is pressed.
	STATE_PRESSED:_("pressed"),
	# Translators: This is presented when a check box is checked.
	STATE_CHECKED:_("checked"),
	# Translators: This is presented when a three state check box is half checked.
	STATE_HALFCHECKED:_("half checked"),
	# Translators: This is presented when the control is a read-only control such as read-only edit box.
	STATE_READONLY:_("read only"),
	# Translators: This is presented when a tree view or submenu item is expanded.
	STATE_EXPANDED:_("expanded"),
	# Translators: This is presented when a tree view or submenu is collapsed.
	STATE_COLLAPSED:_("collapsed"),
	# Translators: This is presented when a control or a document becomes invisible.
	STATE_INVISIBLE:_("invisible"),
	# Translators: This is presented when a visited link is encountered.
	STATE_VISITED:_("visited"),
	# Translators: This is presented when a link is encountered.
	STATE_LINKED:_("linked"),
	# Translators: This is presented when the control menu item has a submenu.
	STATE_HASPOPUP:_("subMenu"),
	# Translators: This is presented when a protected control or a document is encountered.
	STATE_PROTECTED:_("protected"),
	# Translators: This is presented when a required form field is encountered.
	STATE_REQUIRED:_("required"),
	# Translators: Reported when an object no longer exists in the user interface;
	# i.e. it is dead and is no longer usable.
	STATE_DEFUNCT:_("defunct"),
	# Translators: This is presented when an invalid entry has been made.
	STATE_INVALID_ENTRY:_("invalid entry"),
	STATE_MODAL:_("modal"),
	# Translators: This is presented when a field supports auto completion of entered text such as email address field in Microsoft Outlook.
	STATE_AUTOCOMPLETE:_("has auto complete"),
	# Translators: This is presented when an edit field allows typing multiple lines of text such as comment fields on websites.
	STATE_MULTILINE:_("multi line"),
	STATE_ICONIFIED:_("iconified"),
	# Translators: Presented when the current control is located off screen.
	STATE_OFFSCREEN:_("off screen"),
	# Translators: Presented when the control allows selection such as text fields.
	STATE_SELECTABLE:_("selectable"),
	# Translators: Presented when a control can be moved to using system focus.
	STATE_FOCUSABLE:_("focusable"),
	# Translators: Presented when a control allows clicking via mouse (mostly presented on web controls).
	STATE_CLICKABLE:_("clickable"),
	STATE_EDITABLE:_("editable"),
	STATE_CHECKABLE:_("checkable"),
	STATE_DRAGGABLE:_("draggable"),
	STATE_DRAGGING:_("dragging"),
	# Translators: Reported where an object which is being dragged can be dropped.
	# This is only reported for objects which support accessible drag and drop.
	STATE_DROPTARGET:_("drop target"),
	STATE_SORTED:_("sorted"),
	STATE_SORTED_ASCENDING:_("sorted ascending"),
	STATE_SORTED_DESCENDING:_("sorted descending"),
	# Translators: a state that denotes that an object (usually a graphic) has a long description.
	STATE_HASLONGDESC:_("has long description"),
	# Translators: a state that denotes that an object is pinned in its current location
	STATE_PINNED:_("pinned"),
	# Translators: a state that denotes the existance of a formula on a spreadsheet cell
	STATE_HASFORMULA:_("has formula"),
	# Translators: a state that denotes the existance of a comment.
	STATE_HASCOMMENT:_("has comment"),
	# Translators: a state that denotes that the object is covered partially or fully by another object
	STATE_OBSCURED:_("obscured"),
	# Translators: a state that denotes that the object(text) is cropped as it couldn't be accommodated in the allocated/available space
	STATE_CROPPED:_("cropped"),
	# Translators: a state that denotes that the object(text) is overflowing into the adjacent space
	STATE_OVERFLOWING:_("overflowing"),
	# Translators: a state that denotes that the object is unlocked (such as an unlocked cell in a protected Excel spreadsheet). 
	STATE_UNLOCKED:_("unlocked"),
}

negativeStateLabels={
	# Translators: This is presented when a selectable object (e.g. a list item) is not selected.
	STATE_SELECTED:_("not selected"),
	# Translators: This is presented when a button is not pressed.
	STATE_PRESSED:_("not pressed"),
<<<<<<< HEAD
	# Translators: This is presented when drag and drop is finished.
	# This is only reported for objects which support accessible drag and drop.
	STATE_DROPTARGET:_("done dragging"),
=======
	# Translators: This is presented when a checkbox is not checked.
	STATE_CHECKED:_("not checked"),
>>>>>>> 9f18c6f4
}

silentRolesOnFocus={
	ROLE_PANE,
	ROLE_ROOTPANE,
	ROLE_FRAME,
	ROLE_UNKNOWN,
	ROLE_APPLICATION,
	ROLE_TABLECELL,
	ROLE_LISTITEM,
	ROLE_MENUITEM,
	ROLE_CHECKMENUITEM,
	ROLE_TREEVIEWITEM,
	ROLE_STATICTEXT,
	ROLE_BORDER,
}

silentValuesForRoles={
	ROLE_CHECKBOX,
	ROLE_RADIOBUTTON,
	ROLE_LINK,
	ROLE_MENUITEM,
	ROLE_APPLICATION,
}

#{ Output reasons
# These constants are used to specify the reason that a given piece of output was generated.
#: An object to be reported due to a focus change or similar.
REASON_FOCUS="focus"
#: An ancestor of the focus object to be reported due to a focus change or similar.
REASON_FOCUSENTERED="focusEntered"
#: An item under the mouse.
REASON_MOUSE="mouse"
#: A response to a user query.
REASON_QUERY="query"
#: Reporting a change to an object.
REASON_CHANGE="change"
#: A generic, screen reader specific message.
REASON_MESSAGE="message"
#: Text reported as part of a say all.
REASON_SAYALL="sayAll"
#: Content reported due to caret movement or similar.
REASON_CARET="caret"
#: No output, but any state should be cached as if output had occurred.
REASON_ONLYCACHE="onlyCache"
#}

#: Text to use for 'current' values. These describe if an item is the current item 
#: within a particular kind of selection.
isCurrentLabels = {
	# Translators: Presented when an item is marked as current in a collection of items
	True:_("current"),
	# Translators: Presented when a page item is marked as current in a collection of page items
	"page":_("current page"),
	# Translators: Presented when a step item is marked as current in a collection of step items
	"step":_("current step"),
	# Translators: Presented when a location item is marked as current in a collection of location items
	"location":_("current location"),
	# Translators: Presented when a date item is marked as current in a collection of date items
	"date":_("current date"),
	# Translators: Presented when a time item is marked as current in a collection of time items
	"time":_("current time"),
}

def processPositiveStates(role, states, reason, positiveStates):
	positiveStates = positiveStates.copy()
	# The user never cares about certain states.
	if role==ROLE_EDITABLETEXT:
		positiveStates.discard(STATE_EDITABLE)
	if role!=ROLE_LINK:
		positiveStates.discard(STATE_VISITED)
	positiveStates.discard(STATE_SELECTABLE)
	positiveStates.discard(STATE_FOCUSABLE)
	positiveStates.discard(STATE_CHECKABLE)
	if STATE_DRAGGING in positiveStates:
		# It's obvious that the control is draggable if it's being dragged.
		positiveStates.discard(STATE_DRAGGABLE)
	if role == ROLE_COMBOBOX:
		# Combo boxes inherently have a popup, so don't report it.
		positiveStates.discard(STATE_HASPOPUP)
	import config
	if not config.conf['documentFormatting']['reportClickable'] or role in (ROLE_LINK, ROLE_BUTTON, ROLE_CHECKBOX, ROLE_RADIOBUTTON, ROLE_TOGGLEBUTTON, ROLE_MENUITEM, ROLE_TAB, ROLE_SLIDER, ROLE_DOCUMENT, ROLE_CHECKMENUITEM, ROLE_RADIOMENUITEM):
		# This control is clearly clickable according to its role,
		# or reporting clickable just isn't useful,
		# or the user has explicitly requested no reporting clickable
		positiveStates.discard(STATE_CLICKABLE)
	if reason == REASON_QUERY:
		return positiveStates
	positiveStates.discard(STATE_DEFUNCT)
	positiveStates.discard(STATE_MODAL)
	positiveStates.discard(STATE_FOCUSED)
	positiveStates.discard(STATE_OFFSCREEN)
	positiveStates.discard(STATE_INVISIBLE)
	if reason != REASON_CHANGE:
		positiveStates.discard(STATE_LINKED)
		if role in (ROLE_LISTITEM, ROLE_TREEVIEWITEM, ROLE_MENUITEM, ROLE_TABLEROW) and STATE_SELECTABLE in states:
			positiveStates.discard(STATE_SELECTED)
	if role not in (ROLE_EDITABLETEXT, ROLE_CHECKBOX):
		positiveStates.discard(STATE_READONLY)
	if role == ROLE_CHECKBOX:
		positiveStates.discard(STATE_PRESSED)
	if role == ROLE_MENUITEM:
		# The user doesn't usually care if a menu item is expanded or collapsed.
		positiveStates.discard(STATE_COLLAPSED)
		positiveStates.discard(STATE_EXPANDED)
	if STATE_FOCUSABLE not in states:
		positiveStates.discard(STATE_EDITABLE)
	return positiveStates

def processNegativeStates(role, states, reason, negativeStates):
	speakNegatives = set()
	# Add the negative selected state if the control is selectable,
	# but only if it is either focused or this is something other than a change event.
	# The condition stops "not selected" from being spoken in some broken controls
	# when the state change for the previous focus is issued before the focus change.
	if role in (ROLE_LISTITEM, ROLE_TREEVIEWITEM, ROLE_TABLEROW) and STATE_SELECTABLE in states and (reason != REASON_CHANGE or STATE_FOCUSED in states):
		speakNegatives.add(STATE_SELECTED)
	# Restrict "not checked" in a similar way to "not selected".
	if (role in (ROLE_CHECKBOX, ROLE_RADIOBUTTON, ROLE_CHECKMENUITEM) or STATE_CHECKABLE in states)  and (STATE_HALFCHECKED not in states) and (reason != REASON_CHANGE or STATE_FOCUSED in states):
		speakNegatives.add(STATE_CHECKED)
	if role == ROLE_TOGGLEBUTTON:
		speakNegatives.add(STATE_PRESSED)
	if reason == REASON_CHANGE:
		# We want to speak this state only if it is changing to negative.
		speakNegatives.add(STATE_DROPTARGET)
		# We were given states which have changed to negative.
		# Return only those supplied negative states which should be spoken;
		# i.e. the states in both sets.
		speakNegatives &= negativeStates
		if STATES_SORTED & negativeStates and not STATES_SORTED & states:
			# If the object has just stopped being sorted, just report not sorted.
			# The user doesn't care how it was sorted before.
			speakNegatives.add(STATE_SORTED)
		return speakNegatives
	else:
		# This is not a state change; only positive states were supplied.
		# Return all negative states which should be spoken, excluding the positive states.
		return speakNegatives - states

def processAndLabelStates(role, states, reason, positiveStates, negativeStates, positiveStateLabelDict={}, negativeStateLabelDict={}):
	mergedStateLabels=[]
	positiveStates = processPositiveStates(role, states, reason, positiveStates)
	negativeStates = processNegativeStates(role, states, reason, negativeStates)
	for state in sorted(positiveStates | negativeStates):
		if state in positiveStates:
			mergedStateLabels.append(positiveStateLabelDict.get(state, stateLabels[state]))
		elif state in negativeStates:
			# Translators: Indicates that a particular state on an object is negated.
			# Separate strings have now been defined for commonly negated states (e.g. not selected and not checked),
			# but this still might be used in some other cases.
			# %s will be replaced with the full identifier of the negated state (e.g. selected).
			mergedStateLabels.append(negativeStateLabelDict.get(state, negativeStateLabels.get(state, _("not %s") % stateLabels[state])))
	return mergedStateLabels
<|MERGE_RESOLUTION|>--- conflicted
+++ resolved
@@ -1,734 +1,731 @@
-#controlTypes.py
-#A part of NonVisual Desktop Access (NVDA)
-#This file is covered by the GNU General Public License.
-#See the file COPYING for more details.
-#Copyright (C) 2007-2016 NV Access Limited, Babbage B.V.
-
-ROLE_UNKNOWN=0
-ROLE_WINDOW=1
-ROLE_TITLEBAR=2
-ROLE_PANE=3
-ROLE_DIALOG=4
-ROLE_CHECKBOX=5
-ROLE_RADIOBUTTON=6
-ROLE_STATICTEXT=7
-ROLE_EDITABLETEXT=8
-ROLE_BUTTON=9
-ROLE_MENUBAR=10
-ROLE_MENUITEM=11
-ROLE_POPUPMENU=12
-ROLE_COMBOBOX=13
-ROLE_LIST=14
-ROLE_LISTITEM=15
-ROLE_GRAPHIC=16
-ROLE_HELPBALLOON=17
-ROLE_TOOLTIP=18
-ROLE_LINK=19
-ROLE_TREEVIEW=20
-ROLE_TREEVIEWITEM=21
-ROLE_TAB=22
-ROLE_TABCONTROL=23
-ROLE_SLIDER=24
-ROLE_PROGRESSBAR=25
-ROLE_SCROLLBAR=26
-ROLE_STATUSBAR=27
-ROLE_TABLE=28
-ROLE_TABLECELL=29
-ROLE_TABLECOLUMN=30
-ROLE_TABLEROW=31
-ROLE_TABLECOLUMNHEADER=32
-ROLE_TABLEROWHEADER=33
-ROLE_FRAME=34
-ROLE_TOOLBAR=35
-ROLE_DROPDOWNBUTTON=36
-ROLE_CLOCK=37
-ROLE_SEPARATOR=38
-ROLE_FORM=39
-ROLE_HEADING=40
-ROLE_HEADING1=41
-ROLE_HEADING2=42
-ROLE_HEADING3=43
-ROLE_HEADING4=44
-ROLE_HEADING5=45
-ROLE_HEADING6=46
-ROLE_PARAGRAPH=47
-ROLE_BLOCKQUOTE=48
-ROLE_TABLEHEADER=49
-ROLE_TABLEBODY=50
-ROLE_TABLEFOOTER=51
-ROLE_DOCUMENT=52
-ROLE_ANIMATION=53
-ROLE_APPLICATION=54
-ROLE_BOX=55
-ROLE_GROUPING=56
-ROLE_PROPERTYPAGE=57
-ROLE_CANVAS=58
-ROLE_CAPTION=59
-ROLE_CHECKMENUITEM=60
-ROLE_DATEEDITOR=61
-ROLE_ICON=62
-ROLE_DIRECTORYPANE=63
-ROLE_EMBEDDEDOBJECT=64
-ROLE_ENDNOTE=65
-ROLE_FOOTER=66
-ROLE_FOOTNOTE=67
-ROLE_GLASSPANE=69
-ROLE_HEADER=70
-ROLE_IMAGEMAP=71
-ROLE_INPUTWINDOW=72
-ROLE_LABEL=73
-ROLE_NOTE=74
-ROLE_PAGE=75
-ROLE_RADIOMENUITEM=76
-ROLE_LAYEREDPANE=77
-ROLE_REDUNDANTOBJECT=78
-ROLE_ROOTPANE=79
-ROLE_EDITBAR=80
-ROLE_TERMINAL=82
-ROLE_RICHEDIT=83
-ROLE_RULER=84
-ROLE_SCROLLPANE=85
-ROLE_SECTION=86
-ROLE_SHAPE=87
-ROLE_SPLITPANE=88
-ROLE_VIEWPORT=89
-ROLE_TEAROFFMENU=90
-ROLE_TEXTFRAME=91
-ROLE_TOGGLEBUTTON=92
-ROLE_BORDER=93
-ROLE_CARET=94
-ROLE_CHARACTER=95
-ROLE_CHART=96
-ROLE_CURSOR=97
-ROLE_DIAGRAM=98
-ROLE_DIAL=99
-ROLE_DROPLIST=100
-ROLE_SPLITBUTTON=101
-ROLE_MENUBUTTON=102
-ROLE_DROPDOWNBUTTONGRID=103
-ROLE_MATH=104
-ROLE_EQUATION=ROLE_MATH # Deprecated; for backwards compatibility.
-ROLE_GRIP=105
-ROLE_HOTKEYFIELD=106
-ROLE_INDICATOR=107
-ROLE_SPINBUTTON=108
-ROLE_SOUND=109
-ROLE_WHITESPACE=110
-ROLE_TREEVIEWBUTTON=111
-ROLE_IPADDRESS=112
-ROLE_DESKTOPICON=113
-ROLE_ALERT=114
-ROLE_INTERNALFRAME=115
-ROLE_DESKTOPPANE=116
-ROLE_OPTIONPANE=117
-ROLE_COLORCHOOSER=118
-ROLE_FILECHOOSER=119
-ROLE_FILLER=120
-ROLE_MENU=121
-ROLE_PANEL=122
-ROLE_PASSWORDEDIT=123
-ROLE_FONTCHOOSER=124
-ROLE_LINE=125
-ROLE_FONTNAME=126
-ROLE_FONTSIZE=127
-ROLE_BOLD=128
-ROLE_ITALIC=129
-ROLE_UNDERLINE=130
-ROLE_FGCOLOR=131
-ROLE_BGCOLOR=132
-ROLE_SUPERSCRIPT=133
-ROLE_SUBSCRIPT=134
-ROLE_STYLE=135
-ROLE_INDENT=136
-ROLE_ALIGNMENT=137
-ROLE_ALERT=138
-ROLE_DATAGRID=139
-ROLE_DATAITEM=140
-ROLE_HEADERITEM=141
-ROLE_THUMB=142
-ROLE_CALENDAR=143
-ROLE_VIDEO=144
-ROLE_AUDIO=145
-
-
-STATE_UNAVAILABLE=0X1
-STATE_FOCUSED=0X2
-STATE_SELECTED=0X4
-STATE_BUSY=0X8
-STATE_PRESSED=0X10
-STATE_CHECKED=0X20
-STATE_HALFCHECKED=0X40
-STATE_READONLY=0X80
-STATE_EXPANDED=0X100
-STATE_COLLAPSED=0X200
-STATE_INVISIBLE=0X400
-STATE_VISITED=0X800
-STATE_LINKED=0X1000
-STATE_HASPOPUP=0X2000
-STATE_PROTECTED=0X4000
-STATE_REQUIRED=0X8000
-STATE_DEFUNCT=0X10000
-STATE_INVALID_ENTRY=0X20000
-STATE_MODAL=0X40000
-STATE_AUTOCOMPLETE=0x80000
-STATE_MULTILINE=0X100000
-STATE_ICONIFIED=0x200000
-STATE_OFFSCREEN=0x400000
-STATE_SELECTABLE=0x800000
-STATE_FOCUSABLE=0x1000000
-STATE_CLICKABLE=0x2000000
-STATE_EDITABLE=0x4000000
-STATE_CHECKABLE=0x8000000
-STATE_DRAGGABLE=0x10000000
-STATE_DRAGGING=0x20000000
-STATE_DROPTARGET=0x40000000
-STATE_SORTED=0x80000000
-STATE_SORTED_ASCENDING=0x100000000
-STATE_SORTED_DESCENDING=0x200000000
-STATES_SORTED=frozenset([STATE_SORTED,STATE_SORTED_ASCENDING,STATE_SORTED_DESCENDING])
-STATE_HASLONGDESC=0x400000000
-STATE_PINNED=0x800000000
-STATE_HASFORMULA=0x1000000000 #Mostly for spreadsheets
-STATE_HASCOMMENT=0X2000000000
-STATE_OBSCURED=0x4000000000
-STATE_CROPPED=0x8000000000
-STATE_OVERFLOWING=0x10000000000
-STATE_UNLOCKED=0x20000000000
-
-roleLabels={
-	# Translators: The word for an unknown control type.
-	ROLE_UNKNOWN:_("unknown"),
-	# Translators: The word for window of a program such as document window.
-	ROLE_WINDOW:_("window"),
-	# Translators: Used to identify title bar of a program.
-	ROLE_TITLEBAR:_("title bar"),
-	# Translators: The word used for pane such as desktop pane.
-	ROLE_PANE:_("pane"),
-	# Translators: The word used to denote a dialog box such as open dialog.
-	ROLE_DIALOG:_("dialog"),
-	# Translators: The text used to identify check boxes such as select check box.
-	ROLE_CHECKBOX:_("check box"),
-	# Translators: The text used to identify radio buttons such as yes or no radio button.
-	ROLE_RADIOBUTTON:_("radio button"),
-	# Translators: The word used to identify a static text such as dialog text.
-	ROLE_STATICTEXT:_("text"),
-	# Translators: The word used to identify edit fields such as subject edit field.
-	ROLE_EDITABLETEXT:_("edit"),
-	# Translators: The word used to identify a button such as OK button.
-	ROLE_BUTTON:_("button"),
-	# Translators: Text used to identify menu bar of a program.
-	ROLE_MENUBAR:_("menu bar"),
-	# Translators: Used to identify a menu item such as an item in file menu.
-	ROLE_MENUITEM:_("menu item"),
-	# Translators: The word used for menus such as edit menu.
-	ROLE_POPUPMENU:_("menu"),
-	# Translators: Used to identify combo boxes such as file type combo box.
-	ROLE_COMBOBOX:_("combo box"),
-	# Translators: The word used for lists such as folder list.
-	ROLE_LIST:_("list"),
-	# Translators: Used to identify a list item such as email list items.
-	ROLE_LISTITEM:_("list item"),
-	# Translators: The word used to identify graphics such as webpage graphics.
-	ROLE_GRAPHIC:_("graphic"),
-	# Translators: Used to identify help balloon (a circular window with helpful text such as notification text).
-	ROLE_HELPBALLOON:_("help balloon"),
-	# Translators: Used to identify a tooltip (a small window with additional text about selected item such as file information).
-	ROLE_TOOLTIP:_("tool tip"),
-	# Translators: Identifies a link in webpage documents.
-	ROLE_LINK:_("link"),
-	# Translators: Identifies a treeview (a tree-like structure such as treeviews for subfolders).
-	ROLE_TREEVIEW:_("tree view"),
-	# Translators: Identifies a tree view item.
-	ROLE_TREEVIEWITEM:_("tree view item"),
-	# Translators: The word presented for tabs in a tab enabled window.
-	ROLE_TAB: pgettext("controlType", "tab"),
-	# Translators: Identifies a tab control such as webpage tabs in web browsers.
-	ROLE_TABCONTROL:_("tab control"),
-	# Translators: Identifies a slider such as volume slider.
-	ROLE_SLIDER:_("slider"),
-	# Translators: Identifies a progress bar such as NvDA update progress.
-	ROLE_PROGRESSBAR:_("progress bar"),
-	# Translators: Identifies a scroll bar.
-	ROLE_SCROLLBAR:_("scroll bar"),
-	# Translators: Identifies a status bar (text at the bottom bar of the screen such as cursor position in a document).
-	ROLE_STATUSBAR:_("status bar"),
-	# Translators: Identifies a table such as ones used in various websites.
-	ROLE_TABLE:_("table"),
-	# Translators: Identifies a cell in a table.
-	ROLE_TABLECELL:_("cell"),
-	# Translators: Identifies a column (a group of vertical cells in a table).
-	ROLE_TABLECOLUMN:_("column"),
-	# Translators: Identifies a row (a group of horizontal cells in a table).
-	ROLE_TABLEROW:_("row"),
-	# Translators: Identifies a frame (a smaller window in a webpage or a document).
-	ROLE_FRAME:_("frame"),
-	# Translators: Identifies a tool bar.
-	ROLE_TOOLBAR:_("tool bar"),
-	# Translators: Identifies a column header in tables and spreadsheets.
-	ROLE_TABLECOLUMNHEADER:_("column header"),
-	# Translators: Identifies a row header in tables and spreadsheets.
-	ROLE_TABLEROWHEADER:_("row header"),
-	# Translators: Identifies a drop down button (a button that, when clicked, opens a menu of its own).
-	ROLE_DROPDOWNBUTTON:_("drop down button"),
-	# Translators: Identifies an element.
-	ROLE_CLOCK:_("clock"),
-	# Translators: Identifies a separator (a horizontal line drawn on the screen).
-	ROLE_SEPARATOR:_("separator"),
-	# Translators: Identifies a form (controls such as edit boxes, combo boxes and so on).
-	ROLE_FORM:_("form"),
-	# Translators: Identifies a heading (a bold text used for identifying a section).
-	ROLE_HEADING:_("heading"),
-	# Translators: Identifies a heading level.
-	ROLE_HEADING1:_("heading 1"),
-	# Translators: Identifies a heading level.
-	ROLE_HEADING2:_("heading 2"),
-	# Translators: Identifies a heading level.
-	ROLE_HEADING3:_("heading 3"),
-	# Translators: Identifies a heading level.
-	ROLE_HEADING4:_("heading 4"),
-	# Translators: Identifies a heading level.
-	ROLE_HEADING5:_("heading 5"),
-	# Translators: Identifies a heading level.
-	ROLE_HEADING6:_("heading 6"),
-	# Translators: Identifies a paragraph (a group of text surrounded by blank lines).
-	ROLE_PARAGRAPH:_("paragraph"),
-	# Translators: Presented for a section in a document which is a block quotation;
-	# i.e. a long quotation in a separate paragraph distinguished by indentation, etc.
-	# See http://en.wikipedia.org/wiki/Block_quotation
-	ROLE_BLOCKQUOTE:_("block quote"),
-	# Translators: Identifies a table header (a short text at the start of a table which describes what the table is about).
-	ROLE_TABLEHEADER:_("table header"),
-	# Translators: Identifies a table body (the main body of the table).
-	ROLE_TABLEBODY:_("table body"),
-	# Translators: Identifies a table footer (text placed at the end of the table).
-	ROLE_TABLEFOOTER:_("table footer"),
-	# Translators: Identifies a document (for example, a webpage document).
-	ROLE_DOCUMENT:_("document"),
-	# Translators: Identifies an animation in a document or a webpage.
-	ROLE_ANIMATION:_("animation"),
-	# Translators: Identifies an application in webpages.
-	ROLE_APPLICATION:_("application"),
-	# Translators: Identifies a box element.
-	ROLE_BOX:_("box"),
-	# Translators: Identifies a grouping (a number of related items grouped together, such as related options in dialogs).
-	ROLE_GROUPING:_("grouping"),
-	# Translators: Identifies a property page such as drive properties dialog.
-	ROLE_PROPERTYPAGE:_("property page"),
-	# Translators: Identifies a canvas element on webpages (a box with some background color with some text drawn on the box, like a canvas).
-	ROLE_CANVAS:_("canvas"),
-	# Translators: Identifies a caption (usually a short text identifying a picture or a graphic on websites).
-	ROLE_CAPTION:_("caption"),
-	# Translators: Identifies a check menu item (a menu item with a checkmark as part of the menu item's name).
-	ROLE_CHECKMENUITEM:_("check menu item"),
-	# Translators: Identifies a data edit field.
-	ROLE_DATEEDITOR:_("date edit"),
-	# Translators: Identifies an icon.
-	ROLE_ICON:_("icon"),
-	# Translators: Identifies a directory pane.
-	ROLE_DIRECTORYPANE:_("directory pane"),
-	# Translators: Identifies an embedded object such as flash content on webpages.
-	ROLE_EMBEDDEDOBJECT:_("embedded object"),
-	# Translators: Identifies an end note.
-	ROLE_ENDNOTE:_("end note"),
-	# Translators: Identifies a footer (usually text).
-	ROLE_FOOTER:_("footer"),
-	# Translators: Identifies a foot note (text at the end of a passage or used for anotations).
-	ROLE_FOOTNOTE:_("foot note"),
-	# Translators: Reported for an object which is a glass pane; i.e.
-	# a pane that is guaranteed to be on top of all panes beneath it.
-	ROLE_GLASSPANE:_("glass pane"),
-	# Translators: Identifies a header (usually text at top of documents or on tops of pages).
-	ROLE_HEADER:_("header"),
-	# Translators: Identifies an image map (a type of graphical link).
-	ROLE_IMAGEMAP:_("image map"),
-	# Translators: Identifies an input window.
-	ROLE_INPUTWINDOW:_("input window"),
-	# Translators: Identifies a label.
-	ROLE_LABEL:_("label"),
-	# Translators: Identifies a note field.
-	ROLE_NOTE:_("note"),
-	# Translators: Identifies a page.
-	ROLE_PAGE:_("page"),
-	# Translators: Identifies a radio menu item.
-	ROLE_RADIOMENUITEM:_("radio menu item"),
-	# Translators: Identifies a layered pane.
-	ROLE_LAYEREDPANE:_("layered pane"),
-	# Translators: Identifies a redundant object.
-	ROLE_REDUNDANTOBJECT:_("redundant object"),
-	# Translators: Identifies a root pane.
-	ROLE_ROOTPANE:_("root pane"),
-	# Translators: May be reported for an editable text object in a toolbar.
-	# This is deprecated and is not often (if ever) used.
-	ROLE_EDITBAR:_("edit bar"),
-	# Translators: Identifies a terminal window such as command prompt.
-	ROLE_TERMINAL:_("terminal"),
-	# Translators: Identifies a rich edit box (an edit box which allows entering formatting commands in addition to text; encountered on webpages and NvDA log viewer).
-	ROLE_RICHEDIT:_("rich edit"),
-	# Translators: Identifies a ruler object (commonly seen on some webpages and in some Office programs).
-	ROLE_RULER:_("ruler"),
-	# Translators: Identifies a scroll pane.
-	ROLE_SCROLLPANE:_("scroll pane"),
-	# Translators: Identifies a section of text.
-	ROLE_SECTION:_("section"),
-	# Translators: Identifies a shape.
-	ROLE_SHAPE:_("shape"),
-	# Translators: Identifies a split pane.
-	ROLE_SPLITPANE:_("split pane"),
-	# Translators: Reported for a view port; i.e. an object usually used in a scroll pane
-	# which represents the portion of the entire data that the user can see.
-	# As the user manipulates the scroll bars, the contents of the view port can change.
-	ROLE_VIEWPORT:_("view port"),
-	# Translators: Reported for an object that forms part of a menu system
-	# but which can be undocked from or torn off the menu system
-	# to exist as a separate window.
-	ROLE_TEAROFFMENU:_("tear off menu"),
-	# Translators: Identifies a text frame (a frame window which contains text).
-	ROLE_TEXTFRAME:_("text frame"),
-	# Translators: Identifies a toggle button (a button used to toggle something).
-	ROLE_TOGGLEBUTTON:_("toggle button"),
-	ROLE_BORDER:_("border"),
-	# Translators: Identifies a caret object.
-	ROLE_CARET:_("caret"),
-	# Translators: Identifies a character field (should not be confused with edit fields).
-	ROLE_CHARACTER:_("character"),
-	# Translators: Identifies a chart (commonly seen on some websites and in some Office documents).
-	ROLE_CHART:_("chart"),
-	# Translators: Identifies a cursor object.
-	ROLE_CURSOR:_("cursor"),
-	# Translators: Identifies a diagram (seen on some websites and on Office documents).
-	ROLE_DIAGRAM:_("diagram"),
-	# Translators: Identifies a dial object.
-	ROLE_DIAL:_("dial"),
-	# Translators: Identifies a drop list.
-	ROLE_DROPLIST:_("drop list"),
-	# Translators: Identifies a split button (a control which performs different actions when different parts are clicked).
-	ROLE_SPLITBUTTON:_("split button"),
-	# Translators: Identifies a menu button (a button which opens a menu of items).
-	ROLE_MENUBUTTON:_("menu button"),
-	# Translators: Reported for a button which expands a grid when it is pressed.
-	ROLE_DROPDOWNBUTTONGRID:_("drop down button grid"),
-	# Translators: Identifies mathematical content.
-	ROLE_MATH:_("math"),
-	# Translators: Identifies a grip control.
-	ROLE_GRIP:_("grip"),
-	# Translators: Identifies a hot key field (a field where one can enter a hot key for something, such as assigning shortcut for icons on the desktop).
-	ROLE_HOTKEYFIELD:_("hot key field"),
-	# Translators: Identifies an indicator control.
-	ROLE_INDICATOR:_("indicator"),
-	# Translators: Identifies a spin button (a button used to go through options in a spinning fashion).
-	ROLE_SPINBUTTON:_("spin button"),
-	# Translators: Identifies a sound clip on websites.
-	ROLE_SOUND:_("sound"),
-	# Translators: Identifies a whitespace.
-	ROLE_WHITESPACE:_("white space"),
-	# Translators: Identifies a tree view button.
-	ROLE_TREEVIEWBUTTON:_("tree view button"),
-	# Translators: Identifies an IP address (an IP address field element).
-	ROLE_IPADDRESS:_("IP address"),
-	# Translators: Identifies a desktop icon (the icons on the desktop such as computer and various shortcuts for programs).
-	ROLE_DESKTOPICON:_("desktop icon"),
-	# Translators: Identifies an alert message such as file download alert in Internet explorer 9 and above.
-	ROLE_ALERT:_("alert"),
-	# Translators: Identifies an internal frame. This is usually a frame on a web page; i.e. a web page embedded within a web page.
-	ROLE_INTERNALFRAME:_("frame"),
-	# Translators: Identifies desktop pane (the desktop window).
-	ROLE_DESKTOPPANE:_("desktop pane"),
-	# Translators: Identifies an option pane.
-	ROLE_OPTIONPANE:_("option pane"),
-	# Translators: Identifies a color chooser.
-	ROLE_COLORCHOOSER:_("color chooser"),
-	# Translators: Identifies a file chooser (to select a file or groups of files from a list).
-	ROLE_FILECHOOSER:_("file chooser"),
-	ROLE_FILLER:_("filler"),
-	# Translators: Identifies a menu such as file menu.
-	ROLE_MENU:_("menu"),
-	# Translators: Identifies a panel control for grouping related options.
-	ROLE_PANEL:_("panel"),
-	# Translators: Identifies a password field (a protected edit field for entering passwords such as when logging into web-based email sites).
-	ROLE_PASSWORDEDIT:_("password edit"),
-	# Translators: Identifies a font chooser.
-	ROLE_FONTCHOOSER:_("font chooser"),
-	ROLE_LINE:_("line"),
-	# Translators: Identifies a font name.
-	ROLE_FONTNAME:_("font name"),
-	# Translators: Identifies font size.
-	ROLE_FONTSIZE:_("font size"),
-	# Translators: Describes text formatting.
-	ROLE_BOLD:_("bold"),
-	# Translators: Describes text formatting.
-	ROLE_ITALIC:_("italic"),
-	# Translators: Describes text formatting.
-	ROLE_UNDERLINE:_("underline"),
-	# Translators: Describes text formatting.
-	ROLE_FGCOLOR:_("foreground color"),
-	# Translators: Describes text formatting.
-	ROLE_BGCOLOR:_("background color"),
-	# Translators: Describes text formatting.
-	ROLE_SUPERSCRIPT:_("superscript"),
-	# Translators: Describes text formatting.
-	ROLE_SUBSCRIPT:_("subscript"),
-	# Translators: Describes style of text.
-	ROLE_STYLE:_("style"),
-	# Translators: Describes text formatting.
-	ROLE_INDENT:_("indent"),
-	# Translators: Describes text formatting.
-	ROLE_ALIGNMENT:_("alignment"),
-	# Translators: Identifies an alert window or bar (usually on Internet Explorer 9 and above for alerts such as file downloads or pop-up blocker).
-	ROLE_ALERT:_("alert"),
-	# Translators: Identifies a data grid control (a grid which displays data).
-	ROLE_DATAGRID:_("data grid"),
-	ROLE_DATAITEM:_("data item"),
-	ROLE_HEADERITEM:_("header item"),
-	# Translators: Identifies a thumb control (a button-like control for changing options).
-	ROLE_THUMB:_("thumb control"),
-	ROLE_CALENDAR:_("calendar"),
-	ROLE_VIDEO:_("video"),
-	ROLE_AUDIO:_("audio"),
-}
-
-stateLabels={
-	# Translators: This is presented when a control or document is unavailable.
-	STATE_UNAVAILABLE:_("unavailable"),
-	# Translators: This is presented when a control has focus.
-	STATE_FOCUSED:_("focused"),
-	# Translators: This is presented when the control is selected.
-	STATE_SELECTED:_("selected"),
-	# Translators: This is presented when a document is busy.
-	STATE_BUSY:_("busy"),
-	# Translators: This is presented when a button is pressed.
-	STATE_PRESSED:_("pressed"),
-	# Translators: This is presented when a check box is checked.
-	STATE_CHECKED:_("checked"),
-	# Translators: This is presented when a three state check box is half checked.
-	STATE_HALFCHECKED:_("half checked"),
-	# Translators: This is presented when the control is a read-only control such as read-only edit box.
-	STATE_READONLY:_("read only"),
-	# Translators: This is presented when a tree view or submenu item is expanded.
-	STATE_EXPANDED:_("expanded"),
-	# Translators: This is presented when a tree view or submenu is collapsed.
-	STATE_COLLAPSED:_("collapsed"),
-	# Translators: This is presented when a control or a document becomes invisible.
-	STATE_INVISIBLE:_("invisible"),
-	# Translators: This is presented when a visited link is encountered.
-	STATE_VISITED:_("visited"),
-	# Translators: This is presented when a link is encountered.
-	STATE_LINKED:_("linked"),
-	# Translators: This is presented when the control menu item has a submenu.
-	STATE_HASPOPUP:_("subMenu"),
-	# Translators: This is presented when a protected control or a document is encountered.
-	STATE_PROTECTED:_("protected"),
-	# Translators: This is presented when a required form field is encountered.
-	STATE_REQUIRED:_("required"),
-	# Translators: Reported when an object no longer exists in the user interface;
-	# i.e. it is dead and is no longer usable.
-	STATE_DEFUNCT:_("defunct"),
-	# Translators: This is presented when an invalid entry has been made.
-	STATE_INVALID_ENTRY:_("invalid entry"),
-	STATE_MODAL:_("modal"),
-	# Translators: This is presented when a field supports auto completion of entered text such as email address field in Microsoft Outlook.
-	STATE_AUTOCOMPLETE:_("has auto complete"),
-	# Translators: This is presented when an edit field allows typing multiple lines of text such as comment fields on websites.
-	STATE_MULTILINE:_("multi line"),
-	STATE_ICONIFIED:_("iconified"),
-	# Translators: Presented when the current control is located off screen.
-	STATE_OFFSCREEN:_("off screen"),
-	# Translators: Presented when the control allows selection such as text fields.
-	STATE_SELECTABLE:_("selectable"),
-	# Translators: Presented when a control can be moved to using system focus.
-	STATE_FOCUSABLE:_("focusable"),
-	# Translators: Presented when a control allows clicking via mouse (mostly presented on web controls).
-	STATE_CLICKABLE:_("clickable"),
-	STATE_EDITABLE:_("editable"),
-	STATE_CHECKABLE:_("checkable"),
-	STATE_DRAGGABLE:_("draggable"),
-	STATE_DRAGGING:_("dragging"),
-	# Translators: Reported where an object which is being dragged can be dropped.
-	# This is only reported for objects which support accessible drag and drop.
-	STATE_DROPTARGET:_("drop target"),
-	STATE_SORTED:_("sorted"),
-	STATE_SORTED_ASCENDING:_("sorted ascending"),
-	STATE_SORTED_DESCENDING:_("sorted descending"),
-	# Translators: a state that denotes that an object (usually a graphic) has a long description.
-	STATE_HASLONGDESC:_("has long description"),
-	# Translators: a state that denotes that an object is pinned in its current location
-	STATE_PINNED:_("pinned"),
-	# Translators: a state that denotes the existance of a formula on a spreadsheet cell
-	STATE_HASFORMULA:_("has formula"),
-	# Translators: a state that denotes the existance of a comment.
-	STATE_HASCOMMENT:_("has comment"),
-	# Translators: a state that denotes that the object is covered partially or fully by another object
-	STATE_OBSCURED:_("obscured"),
-	# Translators: a state that denotes that the object(text) is cropped as it couldn't be accommodated in the allocated/available space
-	STATE_CROPPED:_("cropped"),
-	# Translators: a state that denotes that the object(text) is overflowing into the adjacent space
-	STATE_OVERFLOWING:_("overflowing"),
-	# Translators: a state that denotes that the object is unlocked (such as an unlocked cell in a protected Excel spreadsheet). 
-	STATE_UNLOCKED:_("unlocked"),
-}
-
-negativeStateLabels={
-	# Translators: This is presented when a selectable object (e.g. a list item) is not selected.
-	STATE_SELECTED:_("not selected"),
-	# Translators: This is presented when a button is not pressed.
-	STATE_PRESSED:_("not pressed"),
-<<<<<<< HEAD
-	# Translators: This is presented when drag and drop is finished.
-	# This is only reported for objects which support accessible drag and drop.
-	STATE_DROPTARGET:_("done dragging"),
-=======
-	# Translators: This is presented when a checkbox is not checked.
-	STATE_CHECKED:_("not checked"),
->>>>>>> 9f18c6f4
-}
-
-silentRolesOnFocus={
-	ROLE_PANE,
-	ROLE_ROOTPANE,
-	ROLE_FRAME,
-	ROLE_UNKNOWN,
-	ROLE_APPLICATION,
-	ROLE_TABLECELL,
-	ROLE_LISTITEM,
-	ROLE_MENUITEM,
-	ROLE_CHECKMENUITEM,
-	ROLE_TREEVIEWITEM,
-	ROLE_STATICTEXT,
-	ROLE_BORDER,
-}
-
-silentValuesForRoles={
-	ROLE_CHECKBOX,
-	ROLE_RADIOBUTTON,
-	ROLE_LINK,
-	ROLE_MENUITEM,
-	ROLE_APPLICATION,
-}
-
-#{ Output reasons
-# These constants are used to specify the reason that a given piece of output was generated.
-#: An object to be reported due to a focus change or similar.
-REASON_FOCUS="focus"
-#: An ancestor of the focus object to be reported due to a focus change or similar.
-REASON_FOCUSENTERED="focusEntered"
-#: An item under the mouse.
-REASON_MOUSE="mouse"
-#: A response to a user query.
-REASON_QUERY="query"
-#: Reporting a change to an object.
-REASON_CHANGE="change"
-#: A generic, screen reader specific message.
-REASON_MESSAGE="message"
-#: Text reported as part of a say all.
-REASON_SAYALL="sayAll"
-#: Content reported due to caret movement or similar.
-REASON_CARET="caret"
-#: No output, but any state should be cached as if output had occurred.
-REASON_ONLYCACHE="onlyCache"
-#}
-
-#: Text to use for 'current' values. These describe if an item is the current item 
-#: within a particular kind of selection.
-isCurrentLabels = {
-	# Translators: Presented when an item is marked as current in a collection of items
-	True:_("current"),
-	# Translators: Presented when a page item is marked as current in a collection of page items
-	"page":_("current page"),
-	# Translators: Presented when a step item is marked as current in a collection of step items
-	"step":_("current step"),
-	# Translators: Presented when a location item is marked as current in a collection of location items
-	"location":_("current location"),
-	# Translators: Presented when a date item is marked as current in a collection of date items
-	"date":_("current date"),
-	# Translators: Presented when a time item is marked as current in a collection of time items
-	"time":_("current time"),
-}
-
-def processPositiveStates(role, states, reason, positiveStates):
-	positiveStates = positiveStates.copy()
-	# The user never cares about certain states.
-	if role==ROLE_EDITABLETEXT:
-		positiveStates.discard(STATE_EDITABLE)
-	if role!=ROLE_LINK:
-		positiveStates.discard(STATE_VISITED)
-	positiveStates.discard(STATE_SELECTABLE)
-	positiveStates.discard(STATE_FOCUSABLE)
-	positiveStates.discard(STATE_CHECKABLE)
-	if STATE_DRAGGING in positiveStates:
-		# It's obvious that the control is draggable if it's being dragged.
-		positiveStates.discard(STATE_DRAGGABLE)
-	if role == ROLE_COMBOBOX:
-		# Combo boxes inherently have a popup, so don't report it.
-		positiveStates.discard(STATE_HASPOPUP)
-	import config
-	if not config.conf['documentFormatting']['reportClickable'] or role in (ROLE_LINK, ROLE_BUTTON, ROLE_CHECKBOX, ROLE_RADIOBUTTON, ROLE_TOGGLEBUTTON, ROLE_MENUITEM, ROLE_TAB, ROLE_SLIDER, ROLE_DOCUMENT, ROLE_CHECKMENUITEM, ROLE_RADIOMENUITEM):
-		# This control is clearly clickable according to its role,
-		# or reporting clickable just isn't useful,
-		# or the user has explicitly requested no reporting clickable
-		positiveStates.discard(STATE_CLICKABLE)
-	if reason == REASON_QUERY:
-		return positiveStates
-	positiveStates.discard(STATE_DEFUNCT)
-	positiveStates.discard(STATE_MODAL)
-	positiveStates.discard(STATE_FOCUSED)
-	positiveStates.discard(STATE_OFFSCREEN)
-	positiveStates.discard(STATE_INVISIBLE)
-	if reason != REASON_CHANGE:
-		positiveStates.discard(STATE_LINKED)
-		if role in (ROLE_LISTITEM, ROLE_TREEVIEWITEM, ROLE_MENUITEM, ROLE_TABLEROW) and STATE_SELECTABLE in states:
-			positiveStates.discard(STATE_SELECTED)
-	if role not in (ROLE_EDITABLETEXT, ROLE_CHECKBOX):
-		positiveStates.discard(STATE_READONLY)
-	if role == ROLE_CHECKBOX:
-		positiveStates.discard(STATE_PRESSED)
-	if role == ROLE_MENUITEM:
-		# The user doesn't usually care if a menu item is expanded or collapsed.
-		positiveStates.discard(STATE_COLLAPSED)
-		positiveStates.discard(STATE_EXPANDED)
-	if STATE_FOCUSABLE not in states:
-		positiveStates.discard(STATE_EDITABLE)
-	return positiveStates
-
-def processNegativeStates(role, states, reason, negativeStates):
-	speakNegatives = set()
-	# Add the negative selected state if the control is selectable,
-	# but only if it is either focused or this is something other than a change event.
-	# The condition stops "not selected" from being spoken in some broken controls
-	# when the state change for the previous focus is issued before the focus change.
-	if role in (ROLE_LISTITEM, ROLE_TREEVIEWITEM, ROLE_TABLEROW) and STATE_SELECTABLE in states and (reason != REASON_CHANGE or STATE_FOCUSED in states):
-		speakNegatives.add(STATE_SELECTED)
-	# Restrict "not checked" in a similar way to "not selected".
-	if (role in (ROLE_CHECKBOX, ROLE_RADIOBUTTON, ROLE_CHECKMENUITEM) or STATE_CHECKABLE in states)  and (STATE_HALFCHECKED not in states) and (reason != REASON_CHANGE or STATE_FOCUSED in states):
-		speakNegatives.add(STATE_CHECKED)
-	if role == ROLE_TOGGLEBUTTON:
-		speakNegatives.add(STATE_PRESSED)
-	if reason == REASON_CHANGE:
-		# We want to speak this state only if it is changing to negative.
-		speakNegatives.add(STATE_DROPTARGET)
-		# We were given states which have changed to negative.
-		# Return only those supplied negative states which should be spoken;
-		# i.e. the states in both sets.
-		speakNegatives &= negativeStates
-		if STATES_SORTED & negativeStates and not STATES_SORTED & states:
-			# If the object has just stopped being sorted, just report not sorted.
-			# The user doesn't care how it was sorted before.
-			speakNegatives.add(STATE_SORTED)
-		return speakNegatives
-	else:
-		# This is not a state change; only positive states were supplied.
-		# Return all negative states which should be spoken, excluding the positive states.
-		return speakNegatives - states
-
-def processAndLabelStates(role, states, reason, positiveStates, negativeStates, positiveStateLabelDict={}, negativeStateLabelDict={}):
-	mergedStateLabels=[]
-	positiveStates = processPositiveStates(role, states, reason, positiveStates)
-	negativeStates = processNegativeStates(role, states, reason, negativeStates)
-	for state in sorted(positiveStates | negativeStates):
-		if state in positiveStates:
-			mergedStateLabels.append(positiveStateLabelDict.get(state, stateLabels[state]))
-		elif state in negativeStates:
-			# Translators: Indicates that a particular state on an object is negated.
-			# Separate strings have now been defined for commonly negated states (e.g. not selected and not checked),
-			# but this still might be used in some other cases.
-			# %s will be replaced with the full identifier of the negated state (e.g. selected).
-			mergedStateLabels.append(negativeStateLabelDict.get(state, negativeStateLabels.get(state, _("not %s") % stateLabels[state])))
-	return mergedStateLabels
+#controlTypes.py
+#A part of NonVisual Desktop Access (NVDA)
+#This file is covered by the GNU General Public License.
+#See the file COPYING for more details.
+#Copyright (C) 2007-2016 NV Access Limited, Babbage B.V.
+
+ROLE_UNKNOWN=0
+ROLE_WINDOW=1
+ROLE_TITLEBAR=2
+ROLE_PANE=3
+ROLE_DIALOG=4
+ROLE_CHECKBOX=5
+ROLE_RADIOBUTTON=6
+ROLE_STATICTEXT=7
+ROLE_EDITABLETEXT=8
+ROLE_BUTTON=9
+ROLE_MENUBAR=10
+ROLE_MENUITEM=11
+ROLE_POPUPMENU=12
+ROLE_COMBOBOX=13
+ROLE_LIST=14
+ROLE_LISTITEM=15
+ROLE_GRAPHIC=16
+ROLE_HELPBALLOON=17
+ROLE_TOOLTIP=18
+ROLE_LINK=19
+ROLE_TREEVIEW=20
+ROLE_TREEVIEWITEM=21
+ROLE_TAB=22
+ROLE_TABCONTROL=23
+ROLE_SLIDER=24
+ROLE_PROGRESSBAR=25
+ROLE_SCROLLBAR=26
+ROLE_STATUSBAR=27
+ROLE_TABLE=28
+ROLE_TABLECELL=29
+ROLE_TABLECOLUMN=30
+ROLE_TABLEROW=31
+ROLE_TABLECOLUMNHEADER=32
+ROLE_TABLEROWHEADER=33
+ROLE_FRAME=34
+ROLE_TOOLBAR=35
+ROLE_DROPDOWNBUTTON=36
+ROLE_CLOCK=37
+ROLE_SEPARATOR=38
+ROLE_FORM=39
+ROLE_HEADING=40
+ROLE_HEADING1=41
+ROLE_HEADING2=42
+ROLE_HEADING3=43
+ROLE_HEADING4=44
+ROLE_HEADING5=45
+ROLE_HEADING6=46
+ROLE_PARAGRAPH=47
+ROLE_BLOCKQUOTE=48
+ROLE_TABLEHEADER=49
+ROLE_TABLEBODY=50
+ROLE_TABLEFOOTER=51
+ROLE_DOCUMENT=52
+ROLE_ANIMATION=53
+ROLE_APPLICATION=54
+ROLE_BOX=55
+ROLE_GROUPING=56
+ROLE_PROPERTYPAGE=57
+ROLE_CANVAS=58
+ROLE_CAPTION=59
+ROLE_CHECKMENUITEM=60
+ROLE_DATEEDITOR=61
+ROLE_ICON=62
+ROLE_DIRECTORYPANE=63
+ROLE_EMBEDDEDOBJECT=64
+ROLE_ENDNOTE=65
+ROLE_FOOTER=66
+ROLE_FOOTNOTE=67
+ROLE_GLASSPANE=69
+ROLE_HEADER=70
+ROLE_IMAGEMAP=71
+ROLE_INPUTWINDOW=72
+ROLE_LABEL=73
+ROLE_NOTE=74
+ROLE_PAGE=75
+ROLE_RADIOMENUITEM=76
+ROLE_LAYEREDPANE=77
+ROLE_REDUNDANTOBJECT=78
+ROLE_ROOTPANE=79
+ROLE_EDITBAR=80
+ROLE_TERMINAL=82
+ROLE_RICHEDIT=83
+ROLE_RULER=84
+ROLE_SCROLLPANE=85
+ROLE_SECTION=86
+ROLE_SHAPE=87
+ROLE_SPLITPANE=88
+ROLE_VIEWPORT=89
+ROLE_TEAROFFMENU=90
+ROLE_TEXTFRAME=91
+ROLE_TOGGLEBUTTON=92
+ROLE_BORDER=93
+ROLE_CARET=94
+ROLE_CHARACTER=95
+ROLE_CHART=96
+ROLE_CURSOR=97
+ROLE_DIAGRAM=98
+ROLE_DIAL=99
+ROLE_DROPLIST=100
+ROLE_SPLITBUTTON=101
+ROLE_MENUBUTTON=102
+ROLE_DROPDOWNBUTTONGRID=103
+ROLE_MATH=104
+ROLE_EQUATION=ROLE_MATH # Deprecated; for backwards compatibility.
+ROLE_GRIP=105
+ROLE_HOTKEYFIELD=106
+ROLE_INDICATOR=107
+ROLE_SPINBUTTON=108
+ROLE_SOUND=109
+ROLE_WHITESPACE=110
+ROLE_TREEVIEWBUTTON=111
+ROLE_IPADDRESS=112
+ROLE_DESKTOPICON=113
+ROLE_ALERT=114
+ROLE_INTERNALFRAME=115
+ROLE_DESKTOPPANE=116
+ROLE_OPTIONPANE=117
+ROLE_COLORCHOOSER=118
+ROLE_FILECHOOSER=119
+ROLE_FILLER=120
+ROLE_MENU=121
+ROLE_PANEL=122
+ROLE_PASSWORDEDIT=123
+ROLE_FONTCHOOSER=124
+ROLE_LINE=125
+ROLE_FONTNAME=126
+ROLE_FONTSIZE=127
+ROLE_BOLD=128
+ROLE_ITALIC=129
+ROLE_UNDERLINE=130
+ROLE_FGCOLOR=131
+ROLE_BGCOLOR=132
+ROLE_SUPERSCRIPT=133
+ROLE_SUBSCRIPT=134
+ROLE_STYLE=135
+ROLE_INDENT=136
+ROLE_ALIGNMENT=137
+ROLE_ALERT=138
+ROLE_DATAGRID=139
+ROLE_DATAITEM=140
+ROLE_HEADERITEM=141
+ROLE_THUMB=142
+ROLE_CALENDAR=143
+ROLE_VIDEO=144
+ROLE_AUDIO=145
+
+
+STATE_UNAVAILABLE=0X1
+STATE_FOCUSED=0X2
+STATE_SELECTED=0X4
+STATE_BUSY=0X8
+STATE_PRESSED=0X10
+STATE_CHECKED=0X20
+STATE_HALFCHECKED=0X40
+STATE_READONLY=0X80
+STATE_EXPANDED=0X100
+STATE_COLLAPSED=0X200
+STATE_INVISIBLE=0X400
+STATE_VISITED=0X800
+STATE_LINKED=0X1000
+STATE_HASPOPUP=0X2000
+STATE_PROTECTED=0X4000
+STATE_REQUIRED=0X8000
+STATE_DEFUNCT=0X10000
+STATE_INVALID_ENTRY=0X20000
+STATE_MODAL=0X40000
+STATE_AUTOCOMPLETE=0x80000
+STATE_MULTILINE=0X100000
+STATE_ICONIFIED=0x200000
+STATE_OFFSCREEN=0x400000
+STATE_SELECTABLE=0x800000
+STATE_FOCUSABLE=0x1000000
+STATE_CLICKABLE=0x2000000
+STATE_EDITABLE=0x4000000
+STATE_CHECKABLE=0x8000000
+STATE_DRAGGABLE=0x10000000
+STATE_DRAGGING=0x20000000
+STATE_DROPTARGET=0x40000000
+STATE_SORTED=0x80000000
+STATE_SORTED_ASCENDING=0x100000000
+STATE_SORTED_DESCENDING=0x200000000
+STATES_SORTED=frozenset([STATE_SORTED,STATE_SORTED_ASCENDING,STATE_SORTED_DESCENDING])
+STATE_HASLONGDESC=0x400000000
+STATE_PINNED=0x800000000
+STATE_HASFORMULA=0x1000000000 #Mostly for spreadsheets
+STATE_HASCOMMENT=0X2000000000
+STATE_OBSCURED=0x4000000000
+STATE_CROPPED=0x8000000000
+STATE_OVERFLOWING=0x10000000000
+STATE_UNLOCKED=0x20000000000
+
+roleLabels={
+	# Translators: The word for an unknown control type.
+	ROLE_UNKNOWN:_("unknown"),
+	# Translators: The word for window of a program such as document window.
+	ROLE_WINDOW:_("window"),
+	# Translators: Used to identify title bar of a program.
+	ROLE_TITLEBAR:_("title bar"),
+	# Translators: The word used for pane such as desktop pane.
+	ROLE_PANE:_("pane"),
+	# Translators: The word used to denote a dialog box such as open dialog.
+	ROLE_DIALOG:_("dialog"),
+	# Translators: The text used to identify check boxes such as select check box.
+	ROLE_CHECKBOX:_("check box"),
+	# Translators: The text used to identify radio buttons such as yes or no radio button.
+	ROLE_RADIOBUTTON:_("radio button"),
+	# Translators: The word used to identify a static text such as dialog text.
+	ROLE_STATICTEXT:_("text"),
+	# Translators: The word used to identify edit fields such as subject edit field.
+	ROLE_EDITABLETEXT:_("edit"),
+	# Translators: The word used to identify a button such as OK button.
+	ROLE_BUTTON:_("button"),
+	# Translators: Text used to identify menu bar of a program.
+	ROLE_MENUBAR:_("menu bar"),
+	# Translators: Used to identify a menu item such as an item in file menu.
+	ROLE_MENUITEM:_("menu item"),
+	# Translators: The word used for menus such as edit menu.
+	ROLE_POPUPMENU:_("menu"),
+	# Translators: Used to identify combo boxes such as file type combo box.
+	ROLE_COMBOBOX:_("combo box"),
+	# Translators: The word used for lists such as folder list.
+	ROLE_LIST:_("list"),
+	# Translators: Used to identify a list item such as email list items.
+	ROLE_LISTITEM:_("list item"),
+	# Translators: The word used to identify graphics such as webpage graphics.
+	ROLE_GRAPHIC:_("graphic"),
+	# Translators: Used to identify help balloon (a circular window with helpful text such as notification text).
+	ROLE_HELPBALLOON:_("help balloon"),
+	# Translators: Used to identify a tooltip (a small window with additional text about selected item such as file information).
+	ROLE_TOOLTIP:_("tool tip"),
+	# Translators: Identifies a link in webpage documents.
+	ROLE_LINK:_("link"),
+	# Translators: Identifies a treeview (a tree-like structure such as treeviews for subfolders).
+	ROLE_TREEVIEW:_("tree view"),
+	# Translators: Identifies a tree view item.
+	ROLE_TREEVIEWITEM:_("tree view item"),
+	# Translators: The word presented for tabs in a tab enabled window.
+	ROLE_TAB: pgettext("controlType", "tab"),
+	# Translators: Identifies a tab control such as webpage tabs in web browsers.
+	ROLE_TABCONTROL:_("tab control"),
+	# Translators: Identifies a slider such as volume slider.
+	ROLE_SLIDER:_("slider"),
+	# Translators: Identifies a progress bar such as NvDA update progress.
+	ROLE_PROGRESSBAR:_("progress bar"),
+	# Translators: Identifies a scroll bar.
+	ROLE_SCROLLBAR:_("scroll bar"),
+	# Translators: Identifies a status bar (text at the bottom bar of the screen such as cursor position in a document).
+	ROLE_STATUSBAR:_("status bar"),
+	# Translators: Identifies a table such as ones used in various websites.
+	ROLE_TABLE:_("table"),
+	# Translators: Identifies a cell in a table.
+	ROLE_TABLECELL:_("cell"),
+	# Translators: Identifies a column (a group of vertical cells in a table).
+	ROLE_TABLECOLUMN:_("column"),
+	# Translators: Identifies a row (a group of horizontal cells in a table).
+	ROLE_TABLEROW:_("row"),
+	# Translators: Identifies a frame (a smaller window in a webpage or a document).
+	ROLE_FRAME:_("frame"),
+	# Translators: Identifies a tool bar.
+	ROLE_TOOLBAR:_("tool bar"),
+	# Translators: Identifies a column header in tables and spreadsheets.
+	ROLE_TABLECOLUMNHEADER:_("column header"),
+	# Translators: Identifies a row header in tables and spreadsheets.
+	ROLE_TABLEROWHEADER:_("row header"),
+	# Translators: Identifies a drop down button (a button that, when clicked, opens a menu of its own).
+	ROLE_DROPDOWNBUTTON:_("drop down button"),
+	# Translators: Identifies an element.
+	ROLE_CLOCK:_("clock"),
+	# Translators: Identifies a separator (a horizontal line drawn on the screen).
+	ROLE_SEPARATOR:_("separator"),
+	# Translators: Identifies a form (controls such as edit boxes, combo boxes and so on).
+	ROLE_FORM:_("form"),
+	# Translators: Identifies a heading (a bold text used for identifying a section).
+	ROLE_HEADING:_("heading"),
+	# Translators: Identifies a heading level.
+	ROLE_HEADING1:_("heading 1"),
+	# Translators: Identifies a heading level.
+	ROLE_HEADING2:_("heading 2"),
+	# Translators: Identifies a heading level.
+	ROLE_HEADING3:_("heading 3"),
+	# Translators: Identifies a heading level.
+	ROLE_HEADING4:_("heading 4"),
+	# Translators: Identifies a heading level.
+	ROLE_HEADING5:_("heading 5"),
+	# Translators: Identifies a heading level.
+	ROLE_HEADING6:_("heading 6"),
+	# Translators: Identifies a paragraph (a group of text surrounded by blank lines).
+	ROLE_PARAGRAPH:_("paragraph"),
+	# Translators: Presented for a section in a document which is a block quotation;
+	# i.e. a long quotation in a separate paragraph distinguished by indentation, etc.
+	# See http://en.wikipedia.org/wiki/Block_quotation
+	ROLE_BLOCKQUOTE:_("block quote"),
+	# Translators: Identifies a table header (a short text at the start of a table which describes what the table is about).
+	ROLE_TABLEHEADER:_("table header"),
+	# Translators: Identifies a table body (the main body of the table).
+	ROLE_TABLEBODY:_("table body"),
+	# Translators: Identifies a table footer (text placed at the end of the table).
+	ROLE_TABLEFOOTER:_("table footer"),
+	# Translators: Identifies a document (for example, a webpage document).
+	ROLE_DOCUMENT:_("document"),
+	# Translators: Identifies an animation in a document or a webpage.
+	ROLE_ANIMATION:_("animation"),
+	# Translators: Identifies an application in webpages.
+	ROLE_APPLICATION:_("application"),
+	# Translators: Identifies a box element.
+	ROLE_BOX:_("box"),
+	# Translators: Identifies a grouping (a number of related items grouped together, such as related options in dialogs).
+	ROLE_GROUPING:_("grouping"),
+	# Translators: Identifies a property page such as drive properties dialog.
+	ROLE_PROPERTYPAGE:_("property page"),
+	# Translators: Identifies a canvas element on webpages (a box with some background color with some text drawn on the box, like a canvas).
+	ROLE_CANVAS:_("canvas"),
+	# Translators: Identifies a caption (usually a short text identifying a picture or a graphic on websites).
+	ROLE_CAPTION:_("caption"),
+	# Translators: Identifies a check menu item (a menu item with a checkmark as part of the menu item's name).
+	ROLE_CHECKMENUITEM:_("check menu item"),
+	# Translators: Identifies a data edit field.
+	ROLE_DATEEDITOR:_("date edit"),
+	# Translators: Identifies an icon.
+	ROLE_ICON:_("icon"),
+	# Translators: Identifies a directory pane.
+	ROLE_DIRECTORYPANE:_("directory pane"),
+	# Translators: Identifies an embedded object such as flash content on webpages.
+	ROLE_EMBEDDEDOBJECT:_("embedded object"),
+	# Translators: Identifies an end note.
+	ROLE_ENDNOTE:_("end note"),
+	# Translators: Identifies a footer (usually text).
+	ROLE_FOOTER:_("footer"),
+	# Translators: Identifies a foot note (text at the end of a passage or used for anotations).
+	ROLE_FOOTNOTE:_("foot note"),
+	# Translators: Reported for an object which is a glass pane; i.e.
+	# a pane that is guaranteed to be on top of all panes beneath it.
+	ROLE_GLASSPANE:_("glass pane"),
+	# Translators: Identifies a header (usually text at top of documents or on tops of pages).
+	ROLE_HEADER:_("header"),
+	# Translators: Identifies an image map (a type of graphical link).
+	ROLE_IMAGEMAP:_("image map"),
+	# Translators: Identifies an input window.
+	ROLE_INPUTWINDOW:_("input window"),
+	# Translators: Identifies a label.
+	ROLE_LABEL:_("label"),
+	# Translators: Identifies a note field.
+	ROLE_NOTE:_("note"),
+	# Translators: Identifies a page.
+	ROLE_PAGE:_("page"),
+	# Translators: Identifies a radio menu item.
+	ROLE_RADIOMENUITEM:_("radio menu item"),
+	# Translators: Identifies a layered pane.
+	ROLE_LAYEREDPANE:_("layered pane"),
+	# Translators: Identifies a redundant object.
+	ROLE_REDUNDANTOBJECT:_("redundant object"),
+	# Translators: Identifies a root pane.
+	ROLE_ROOTPANE:_("root pane"),
+	# Translators: May be reported for an editable text object in a toolbar.
+	# This is deprecated and is not often (if ever) used.
+	ROLE_EDITBAR:_("edit bar"),
+	# Translators: Identifies a terminal window such as command prompt.
+	ROLE_TERMINAL:_("terminal"),
+	# Translators: Identifies a rich edit box (an edit box which allows entering formatting commands in addition to text; encountered on webpages and NvDA log viewer).
+	ROLE_RICHEDIT:_("rich edit"),
+	# Translators: Identifies a ruler object (commonly seen on some webpages and in some Office programs).
+	ROLE_RULER:_("ruler"),
+	# Translators: Identifies a scroll pane.
+	ROLE_SCROLLPANE:_("scroll pane"),
+	# Translators: Identifies a section of text.
+	ROLE_SECTION:_("section"),
+	# Translators: Identifies a shape.
+	ROLE_SHAPE:_("shape"),
+	# Translators: Identifies a split pane.
+	ROLE_SPLITPANE:_("split pane"),
+	# Translators: Reported for a view port; i.e. an object usually used in a scroll pane
+	# which represents the portion of the entire data that the user can see.
+	# As the user manipulates the scroll bars, the contents of the view port can change.
+	ROLE_VIEWPORT:_("view port"),
+	# Translators: Reported for an object that forms part of a menu system
+	# but which can be undocked from or torn off the menu system
+	# to exist as a separate window.
+	ROLE_TEAROFFMENU:_("tear off menu"),
+	# Translators: Identifies a text frame (a frame window which contains text).
+	ROLE_TEXTFRAME:_("text frame"),
+	# Translators: Identifies a toggle button (a button used to toggle something).
+	ROLE_TOGGLEBUTTON:_("toggle button"),
+	ROLE_BORDER:_("border"),
+	# Translators: Identifies a caret object.
+	ROLE_CARET:_("caret"),
+	# Translators: Identifies a character field (should not be confused with edit fields).
+	ROLE_CHARACTER:_("character"),
+	# Translators: Identifies a chart (commonly seen on some websites and in some Office documents).
+	ROLE_CHART:_("chart"),
+	# Translators: Identifies a cursor object.
+	ROLE_CURSOR:_("cursor"),
+	# Translators: Identifies a diagram (seen on some websites and on Office documents).
+	ROLE_DIAGRAM:_("diagram"),
+	# Translators: Identifies a dial object.
+	ROLE_DIAL:_("dial"),
+	# Translators: Identifies a drop list.
+	ROLE_DROPLIST:_("drop list"),
+	# Translators: Identifies a split button (a control which performs different actions when different parts are clicked).
+	ROLE_SPLITBUTTON:_("split button"),
+	# Translators: Identifies a menu button (a button which opens a menu of items).
+	ROLE_MENUBUTTON:_("menu button"),
+	# Translators: Reported for a button which expands a grid when it is pressed.
+	ROLE_DROPDOWNBUTTONGRID:_("drop down button grid"),
+	# Translators: Identifies mathematical content.
+	ROLE_MATH:_("math"),
+	# Translators: Identifies a grip control.
+	ROLE_GRIP:_("grip"),
+	# Translators: Identifies a hot key field (a field where one can enter a hot key for something, such as assigning shortcut for icons on the desktop).
+	ROLE_HOTKEYFIELD:_("hot key field"),
+	# Translators: Identifies an indicator control.
+	ROLE_INDICATOR:_("indicator"),
+	# Translators: Identifies a spin button (a button used to go through options in a spinning fashion).
+	ROLE_SPINBUTTON:_("spin button"),
+	# Translators: Identifies a sound clip on websites.
+	ROLE_SOUND:_("sound"),
+	# Translators: Identifies a whitespace.
+	ROLE_WHITESPACE:_("white space"),
+	# Translators: Identifies a tree view button.
+	ROLE_TREEVIEWBUTTON:_("tree view button"),
+	# Translators: Identifies an IP address (an IP address field element).
+	ROLE_IPADDRESS:_("IP address"),
+	# Translators: Identifies a desktop icon (the icons on the desktop such as computer and various shortcuts for programs).
+	ROLE_DESKTOPICON:_("desktop icon"),
+	# Translators: Identifies an alert message such as file download alert in Internet explorer 9 and above.
+	ROLE_ALERT:_("alert"),
+	# Translators: Identifies an internal frame. This is usually a frame on a web page; i.e. a web page embedded within a web page.
+	ROLE_INTERNALFRAME:_("frame"),
+	# Translators: Identifies desktop pane (the desktop window).
+	ROLE_DESKTOPPANE:_("desktop pane"),
+	# Translators: Identifies an option pane.
+	ROLE_OPTIONPANE:_("option pane"),
+	# Translators: Identifies a color chooser.
+	ROLE_COLORCHOOSER:_("color chooser"),
+	# Translators: Identifies a file chooser (to select a file or groups of files from a list).
+	ROLE_FILECHOOSER:_("file chooser"),
+	ROLE_FILLER:_("filler"),
+	# Translators: Identifies a menu such as file menu.
+	ROLE_MENU:_("menu"),
+	# Translators: Identifies a panel control for grouping related options.
+	ROLE_PANEL:_("panel"),
+	# Translators: Identifies a password field (a protected edit field for entering passwords such as when logging into web-based email sites).
+	ROLE_PASSWORDEDIT:_("password edit"),
+	# Translators: Identifies a font chooser.
+	ROLE_FONTCHOOSER:_("font chooser"),
+	ROLE_LINE:_("line"),
+	# Translators: Identifies a font name.
+	ROLE_FONTNAME:_("font name"),
+	# Translators: Identifies font size.
+	ROLE_FONTSIZE:_("font size"),
+	# Translators: Describes text formatting.
+	ROLE_BOLD:_("bold"),
+	# Translators: Describes text formatting.
+	ROLE_ITALIC:_("italic"),
+	# Translators: Describes text formatting.
+	ROLE_UNDERLINE:_("underline"),
+	# Translators: Describes text formatting.
+	ROLE_FGCOLOR:_("foreground color"),
+	# Translators: Describes text formatting.
+	ROLE_BGCOLOR:_("background color"),
+	# Translators: Describes text formatting.
+	ROLE_SUPERSCRIPT:_("superscript"),
+	# Translators: Describes text formatting.
+	ROLE_SUBSCRIPT:_("subscript"),
+	# Translators: Describes style of text.
+	ROLE_STYLE:_("style"),
+	# Translators: Describes text formatting.
+	ROLE_INDENT:_("indent"),
+	# Translators: Describes text formatting.
+	ROLE_ALIGNMENT:_("alignment"),
+	# Translators: Identifies an alert window or bar (usually on Internet Explorer 9 and above for alerts such as file downloads or pop-up blocker).
+	ROLE_ALERT:_("alert"),
+	# Translators: Identifies a data grid control (a grid which displays data).
+	ROLE_DATAGRID:_("data grid"),
+	ROLE_DATAITEM:_("data item"),
+	ROLE_HEADERITEM:_("header item"),
+	# Translators: Identifies a thumb control (a button-like control for changing options).
+	ROLE_THUMB:_("thumb control"),
+	ROLE_CALENDAR:_("calendar"),
+	ROLE_VIDEO:_("video"),
+	ROLE_AUDIO:_("audio"),
+}
+
+stateLabels={
+	# Translators: This is presented when a control or document is unavailable.
+	STATE_UNAVAILABLE:_("unavailable"),
+	# Translators: This is presented when a control has focus.
+	STATE_FOCUSED:_("focused"),
+	# Translators: This is presented when the control is selected.
+	STATE_SELECTED:_("selected"),
+	# Translators: This is presented when a document is busy.
+	STATE_BUSY:_("busy"),
+	# Translators: This is presented when a button is pressed.
+	STATE_PRESSED:_("pressed"),
+	# Translators: This is presented when a check box is checked.
+	STATE_CHECKED:_("checked"),
+	# Translators: This is presented when a three state check box is half checked.
+	STATE_HALFCHECKED:_("half checked"),
+	# Translators: This is presented when the control is a read-only control such as read-only edit box.
+	STATE_READONLY:_("read only"),
+	# Translators: This is presented when a tree view or submenu item is expanded.
+	STATE_EXPANDED:_("expanded"),
+	# Translators: This is presented when a tree view or submenu is collapsed.
+	STATE_COLLAPSED:_("collapsed"),
+	# Translators: This is presented when a control or a document becomes invisible.
+	STATE_INVISIBLE:_("invisible"),
+	# Translators: This is presented when a visited link is encountered.
+	STATE_VISITED:_("visited"),
+	# Translators: This is presented when a link is encountered.
+	STATE_LINKED:_("linked"),
+	# Translators: This is presented when the control menu item has a submenu.
+	STATE_HASPOPUP:_("subMenu"),
+	# Translators: This is presented when a protected control or a document is encountered.
+	STATE_PROTECTED:_("protected"),
+	# Translators: This is presented when a required form field is encountered.
+	STATE_REQUIRED:_("required"),
+	# Translators: Reported when an object no longer exists in the user interface;
+	# i.e. it is dead and is no longer usable.
+	STATE_DEFUNCT:_("defunct"),
+	# Translators: This is presented when an invalid entry has been made.
+	STATE_INVALID_ENTRY:_("invalid entry"),
+	STATE_MODAL:_("modal"),
+	# Translators: This is presented when a field supports auto completion of entered text such as email address field in Microsoft Outlook.
+	STATE_AUTOCOMPLETE:_("has auto complete"),
+	# Translators: This is presented when an edit field allows typing multiple lines of text such as comment fields on websites.
+	STATE_MULTILINE:_("multi line"),
+	STATE_ICONIFIED:_("iconified"),
+	# Translators: Presented when the current control is located off screen.
+	STATE_OFFSCREEN:_("off screen"),
+	# Translators: Presented when the control allows selection such as text fields.
+	STATE_SELECTABLE:_("selectable"),
+	# Translators: Presented when a control can be moved to using system focus.
+	STATE_FOCUSABLE:_("focusable"),
+	# Translators: Presented when a control allows clicking via mouse (mostly presented on web controls).
+	STATE_CLICKABLE:_("clickable"),
+	STATE_EDITABLE:_("editable"),
+	STATE_CHECKABLE:_("checkable"),
+	STATE_DRAGGABLE:_("draggable"),
+	STATE_DRAGGING:_("dragging"),
+	# Translators: Reported where an object which is being dragged can be dropped.
+	# This is only reported for objects which support accessible drag and drop.
+	STATE_DROPTARGET:_("drop target"),
+	STATE_SORTED:_("sorted"),
+	STATE_SORTED_ASCENDING:_("sorted ascending"),
+	STATE_SORTED_DESCENDING:_("sorted descending"),
+	# Translators: a state that denotes that an object (usually a graphic) has a long description.
+	STATE_HASLONGDESC:_("has long description"),
+	# Translators: a state that denotes that an object is pinned in its current location
+	STATE_PINNED:_("pinned"),
+	# Translators: a state that denotes the existance of a formula on a spreadsheet cell
+	STATE_HASFORMULA:_("has formula"),
+	# Translators: a state that denotes the existance of a comment.
+	STATE_HASCOMMENT:_("has comment"),
+	# Translators: a state that denotes that the object is covered partially or fully by another object
+	STATE_OBSCURED:_("obscured"),
+	# Translators: a state that denotes that the object(text) is cropped as it couldn't be accommodated in the allocated/available space
+	STATE_CROPPED:_("cropped"),
+	# Translators: a state that denotes that the object(text) is overflowing into the adjacent space
+	STATE_OVERFLOWING:_("overflowing"),
+	# Translators: a state that denotes that the object is unlocked (such as an unlocked cell in a protected Excel spreadsheet). 
+	STATE_UNLOCKED:_("unlocked"),
+}
+
+negativeStateLabels={
+	# Translators: This is presented when a selectable object (e.g. a list item) is not selected.
+	STATE_SELECTED:_("not selected"),
+	# Translators: This is presented when a button is not pressed.
+	STATE_PRESSED:_("not pressed"),
+	# Translators: This is presented when a checkbox is not checked.
+	STATE_CHECKED:_("not checked"),
+	# Translators: This is presented when drag and drop is finished.
+	# This is only reported for objects which support accessible drag and drop.
+	STATE_DROPTARGET:_("done dragging"),
+}
+
+silentRolesOnFocus={
+	ROLE_PANE,
+	ROLE_ROOTPANE,
+	ROLE_FRAME,
+	ROLE_UNKNOWN,
+	ROLE_APPLICATION,
+	ROLE_TABLECELL,
+	ROLE_LISTITEM,
+	ROLE_MENUITEM,
+	ROLE_CHECKMENUITEM,
+	ROLE_TREEVIEWITEM,
+	ROLE_STATICTEXT,
+	ROLE_BORDER,
+}
+
+silentValuesForRoles={
+	ROLE_CHECKBOX,
+	ROLE_RADIOBUTTON,
+	ROLE_LINK,
+	ROLE_MENUITEM,
+	ROLE_APPLICATION,
+}
+
+#{ Output reasons
+# These constants are used to specify the reason that a given piece of output was generated.
+#: An object to be reported due to a focus change or similar.
+REASON_FOCUS="focus"
+#: An ancestor of the focus object to be reported due to a focus change or similar.
+REASON_FOCUSENTERED="focusEntered"
+#: An item under the mouse.
+REASON_MOUSE="mouse"
+#: A response to a user query.
+REASON_QUERY="query"
+#: Reporting a change to an object.
+REASON_CHANGE="change"
+#: A generic, screen reader specific message.
+REASON_MESSAGE="message"
+#: Text reported as part of a say all.
+REASON_SAYALL="sayAll"
+#: Content reported due to caret movement or similar.
+REASON_CARET="caret"
+#: No output, but any state should be cached as if output had occurred.
+REASON_ONLYCACHE="onlyCache"
+#}
+
+#: Text to use for 'current' values. These describe if an item is the current item 
+#: within a particular kind of selection.
+isCurrentLabels = {
+	# Translators: Presented when an item is marked as current in a collection of items
+	True:_("current"),
+	# Translators: Presented when a page item is marked as current in a collection of page items
+	"page":_("current page"),
+	# Translators: Presented when a step item is marked as current in a collection of step items
+	"step":_("current step"),
+	# Translators: Presented when a location item is marked as current in a collection of location items
+	"location":_("current location"),
+	# Translators: Presented when a date item is marked as current in a collection of date items
+	"date":_("current date"),
+	# Translators: Presented when a time item is marked as current in a collection of time items
+	"time":_("current time"),
+}
+
+def processPositiveStates(role, states, reason, positiveStates):
+	positiveStates = positiveStates.copy()
+	# The user never cares about certain states.
+	if role==ROLE_EDITABLETEXT:
+		positiveStates.discard(STATE_EDITABLE)
+	if role!=ROLE_LINK:
+		positiveStates.discard(STATE_VISITED)
+	positiveStates.discard(STATE_SELECTABLE)
+	positiveStates.discard(STATE_FOCUSABLE)
+	positiveStates.discard(STATE_CHECKABLE)
+	if STATE_DRAGGING in positiveStates:
+		# It's obvious that the control is draggable if it's being dragged.
+		positiveStates.discard(STATE_DRAGGABLE)
+	if role == ROLE_COMBOBOX:
+		# Combo boxes inherently have a popup, so don't report it.
+		positiveStates.discard(STATE_HASPOPUP)
+	import config
+	if not config.conf['documentFormatting']['reportClickable'] or role in (ROLE_LINK, ROLE_BUTTON, ROLE_CHECKBOX, ROLE_RADIOBUTTON, ROLE_TOGGLEBUTTON, ROLE_MENUITEM, ROLE_TAB, ROLE_SLIDER, ROLE_DOCUMENT, ROLE_CHECKMENUITEM, ROLE_RADIOMENUITEM):
+		# This control is clearly clickable according to its role,
+		# or reporting clickable just isn't useful,
+		# or the user has explicitly requested no reporting clickable
+		positiveStates.discard(STATE_CLICKABLE)
+	if reason == REASON_QUERY:
+		return positiveStates
+	positiveStates.discard(STATE_DEFUNCT)
+	positiveStates.discard(STATE_MODAL)
+	positiveStates.discard(STATE_FOCUSED)
+	positiveStates.discard(STATE_OFFSCREEN)
+	positiveStates.discard(STATE_INVISIBLE)
+	if reason != REASON_CHANGE:
+		positiveStates.discard(STATE_LINKED)
+		if role in (ROLE_LISTITEM, ROLE_TREEVIEWITEM, ROLE_MENUITEM, ROLE_TABLEROW) and STATE_SELECTABLE in states:
+			positiveStates.discard(STATE_SELECTED)
+	if role not in (ROLE_EDITABLETEXT, ROLE_CHECKBOX):
+		positiveStates.discard(STATE_READONLY)
+	if role == ROLE_CHECKBOX:
+		positiveStates.discard(STATE_PRESSED)
+	if role == ROLE_MENUITEM:
+		# The user doesn't usually care if a menu item is expanded or collapsed.
+		positiveStates.discard(STATE_COLLAPSED)
+		positiveStates.discard(STATE_EXPANDED)
+	if STATE_FOCUSABLE not in states:
+		positiveStates.discard(STATE_EDITABLE)
+	return positiveStates
+
+def processNegativeStates(role, states, reason, negativeStates):
+	speakNegatives = set()
+	# Add the negative selected state if the control is selectable,
+	# but only if it is either focused or this is something other than a change event.
+	# The condition stops "not selected" from being spoken in some broken controls
+	# when the state change for the previous focus is issued before the focus change.
+	if role in (ROLE_LISTITEM, ROLE_TREEVIEWITEM, ROLE_TABLEROW) and STATE_SELECTABLE in states and (reason != REASON_CHANGE or STATE_FOCUSED in states):
+		speakNegatives.add(STATE_SELECTED)
+	# Restrict "not checked" in a similar way to "not selected".
+	if (role in (ROLE_CHECKBOX, ROLE_RADIOBUTTON, ROLE_CHECKMENUITEM) or STATE_CHECKABLE in states)  and (STATE_HALFCHECKED not in states) and (reason != REASON_CHANGE or STATE_FOCUSED in states):
+		speakNegatives.add(STATE_CHECKED)
+	if role == ROLE_TOGGLEBUTTON:
+		speakNegatives.add(STATE_PRESSED)
+	if reason == REASON_CHANGE:
+		# We want to speak this state only if it is changing to negative.
+		speakNegatives.add(STATE_DROPTARGET)
+		# We were given states which have changed to negative.
+		# Return only those supplied negative states which should be spoken;
+		# i.e. the states in both sets.
+		speakNegatives &= negativeStates
+		if STATES_SORTED & negativeStates and not STATES_SORTED & states:
+			# If the object has just stopped being sorted, just report not sorted.
+			# The user doesn't care how it was sorted before.
+			speakNegatives.add(STATE_SORTED)
+		return speakNegatives
+	else:
+		# This is not a state change; only positive states were supplied.
+		# Return all negative states which should be spoken, excluding the positive states.
+		return speakNegatives - states
+
+def processAndLabelStates(role, states, reason, positiveStates, negativeStates, positiveStateLabelDict={}, negativeStateLabelDict={}):
+	mergedStateLabels=[]
+	positiveStates = processPositiveStates(role, states, reason, positiveStates)
+	negativeStates = processNegativeStates(role, states, reason, negativeStates)
+	for state in sorted(positiveStates | negativeStates):
+		if state in positiveStates:
+			mergedStateLabels.append(positiveStateLabelDict.get(state, stateLabels[state]))
+		elif state in negativeStates:
+			# Translators: Indicates that a particular state on an object is negated.
+			# Separate strings have now been defined for commonly negated states (e.g. not selected and not checked),
+			# but this still might be used in some other cases.
+			# %s will be replaced with the full identifier of the negated state (e.g. selected).
+			mergedStateLabels.append(negativeStateLabelDict.get(state, negativeStateLabels.get(state, _("not %s") % stateLabels[state])))
+	return mergedStateLabels