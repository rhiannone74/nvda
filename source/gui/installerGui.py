--- conflicted
+++ resolved
@@ -1,254 +1,245 @@
-#gui/installerGui.py
-#A part of NonVisual Desktop Access (NVDA)
-#This file is covered by the GNU General Public License.
-#See the file COPYING for more details.
-#Copyright (C) 2011-2012 NV Access Limited
-
-import os
-import ctypes
-import shellapi
-import winUser
-import wx
-import config
-import globalVars
-import versionInfo
-import installer
-from logHandler import log
-import gui
-import tones
-
-def doInstall(createDesktopShortcut,startOnLogon,copyPortableConfig,isUpdate,silent=False,startAfterInstall=True):
-	progressDialog = gui.IndeterminateProgressDialog(gui.mainFrame,
-		# Translators: The title of the dialog presented while NVDA is being updated.
-		_("Updating NVDA") if isUpdate
-		# Translators: The title of the dialog presented while NVDA is being installed.
-		else _("Installing NVDA"),
-		# Translators: The message displayed while NVDA is being updated.
-		_("Please wait while your previous installation of NVDA is being updated.") if isUpdate
-		# Translators: The message displayed while NVDA is being installed.
-		else _("Please wait while NVDA is being installed"))
-	try:
-		res=config.execElevated(config.SLAVE_FILENAME,["install",str(int(createDesktopShortcut)),str(int(startOnLogon))],wait=True,handleAlreadyElevated=True)
-		if res==2: raise installer.RetriableFailure
-		if copyPortableConfig:
-			installedUserConfigPath=config.getInstalledUserConfigPath()
-			if installedUserConfigPath:
-				gui.ExecAndPump(installer.copyUserConfig,installedUserConfigPath)
-	except Exception as e:
-		res=e
-		log.error("Failed to execute installer",exc_info=True)
-	progressDialog.done()
-	del progressDialog
-	if isinstance(res,installer.RetriableFailure):
-		# Translators: a message dialog asking to retry or cancel when NVDA install fails
-		message=_("The installation is unable to remove or overwrite a file. Another copy of NVDA may be running on another logged-on user account. Please make sure all installed copies of NVDA are shut down and try the installation again.")
-		# Translators: the title of a retry cancel dialog when NVDA installation fails
-		title=_("File in Use")
-		if winUser.MessageBox(None,message,title,winUser.MB_RETRYCANCEL)==winUser.IDRETRY:
-			return doInstall(createDesktopShortcut,startOnLogon,copyPortableConfig,isUpdate,silent,startAfterInstall)
-	if res!=0:
-		log.error("Installation failed: %s"%res)
-		# Translators: The message displayed when an error occurs during installation of NVDA.
-		gui.messageBox(_("The installation of NVDA failed. Please check the Log Viewer for more information."),
-			# Translators: The title of a dialog presented when an error occurs.
-			_("Error"),
-			wx.OK | wx.ICON_ERROR)
-		return
-	if not silent:
-		msg = (
-			# Translators: The message displayed when NVDA has been successfully installed.
-			_("Successfully installed NVDA. ") if not isUpdate
-			# Translators: The message displayed when NVDA has been successfully updated.
-			else _("Successfully updated your installation of NVDA. "))
-		# Translators: The message displayed to the user after NVDA is installed
-		# and the installed copy is about to be started.
-		gui.messageBox(msg+_("Please press OK to start the installed copy."),
-			# Translators: The title of a dialog presented to indicate a successful operation.
-			_("Success"))
-<<<<<<< HEAD
-	if startAfterInstall:
-		shellapi.ShellExecute(None, None,
-			os.path.join(installer.defaultInstallPath,'nvda.exe'),
-			u"-r",
-			None, 0)
-	else:
-		wx.GetApp().ExitMainLoop()
-
-def doSilentInstall(startAfterInstall=True):
-=======
-	# #4475: ensure that the first window of the new process is not hidden by providing SW_SHOWNORMAL  
-	shellapi.ShellExecute(None, None,
-		os.path.join(installer.defaultInstallPath,'nvda.exe'),
-		u"-r",
-		None, winUser.SW_SHOWNORMAL)
-
-def doSilentInstall():
->>>>>>> 40a60121
-	prevInstall=installer.isPreviousInstall()
-	doInstall(installer.isDesktopShortcutInstalled() if prevInstall else True,config.getStartOnLogonScreen() if prevInstall else True,False,prevInstall,silent=True,startAfterInstall=startAfterInstall)
-
-class InstallerDialog(wx.Dialog):
-
-	def __init__(self, parent):
-		self.isUpdate=installer.isPreviousInstall()
-		# Translators: The title of the Install NVDA dialog.
-		super(InstallerDialog, self).__init__(parent, title=_("Install NVDA"))
-		mainSizer = self.mainSizer = wx.BoxSizer(wx.VERTICAL)
-		# Translators: An informational message in the Install NVDA dialog.
-		msg=_("To install NVDA to your hard drive, please press the Continue button.")
-		if self.isUpdate:
-			# Translators: An informational message in the Install NVDA dialog.
-			msg+=" "+_("A previous copy of NVDA has been found on your system. This copy will be updated.") 
-			if not os.path.isdir(installer.defaultInstallPath):
-				# Translators: a message in the installer telling the user NVDA is now located in a different place.
-				msg+=" "+_("The installation path for NVDA has changed. it will now  be installed in {path}").format(path=installer.defaultInstallPath)
-		dialogCaption=wx.StaticText(self,label=msg) 
-		mainSizer.Add(dialogCaption)
-		optionsSizer = wx.BoxSizer(wx.VERTICAL)
-		# Translators: The label of a checkbox option in the Install NVDA dialog.
-		ctrl = self.startOnLogonCheckbox = wx.CheckBox(self, label=_("Use NVDA on the Windows &logon screen"))
-		ctrl.Value = config.getStartOnLogonScreen() if self.isUpdate else True
-		optionsSizer.Add(ctrl)
-		shortcutIsPrevInstalled=installer.isDesktopShortcutInstalled()
-		if self.isUpdate and shortcutIsPrevInstalled:
-			# Translators: The label of a checkbox option in the Install NVDA dialog.
-			ctrl = self.createDesktopShortcutCheckbox = wx.CheckBox(self, label=_("&Keep existing desktop shortcut"))
-		else:
-			# Translators: The label of the option to create a desktop shortcut in the Install NVDA dialog.
-			# If the shortcut key has been changed for this locale,
-			# this change must also be reflected here.
-			ctrl = self.createDesktopShortcutCheckbox = wx.CheckBox(self, label=_("Create &desktop icon and shortcut key (control+alt+n)"))
-		ctrl.Value = shortcutIsPrevInstalled if self.isUpdate else True 
-		optionsSizer.Add(ctrl)
-		# Translators: The label of a checkbox option in the Install NVDA dialog.
-		ctrl = self.copyPortableConfigCheckbox = wx.CheckBox(self, label=_("Copy &portable configuration to current user account"))
-		ctrl.Value = False
-		if globalVars.appArgs.launcher:
-			ctrl.Disable()
-		optionsSizer.Add(ctrl)
-		mainSizer.Add(optionsSizer)
-
-		sizer = wx.BoxSizer(wx.HORIZONTAL)
-		# Translators: The label of a button to continue with the operation.
-		ctrl = wx.Button(self, label=_("&Continue"), id=wx.ID_OK)
-		ctrl.SetDefault()
-		ctrl.Bind(wx.EVT_BUTTON, self.onInstall)
-		sizer.Add(ctrl)
-		sizer.Add(wx.Button(self, id=wx.ID_CANCEL))
-		# If we bind this using button.Bind, it fails to trigger when the dialog is closed.
-		self.Bind(wx.EVT_BUTTON, self.onCancel, id=wx.ID_CANCEL)
-		mainSizer.Add(sizer)
-
-		self.Sizer = mainSizer
-		mainSizer.Fit(self)
-		self.Center(wx.BOTH | wx.CENTER_ON_SCREEN)
-
-	def onInstall(self, evt):
-		self.Hide()
-		doInstall(self.createDesktopShortcutCheckbox.Value,self.startOnLogonCheckbox.Value,self.copyPortableConfigCheckbox.Value,self.isUpdate)
-		self.Destroy()
-
-	def onCancel(self, evt):
-		self.Destroy()
-
-class PortableCreaterDialog(wx.Dialog):
-
-	def __init__(self, parent):
-		# Translators: The title of the Create Portable NVDA dialog.
-		super(PortableCreaterDialog, self).__init__(parent, title=_("Create Portable NVDA"))
-		mainSizer = self.mainSizer = wx.BoxSizer(wx.VERTICAL)
-		# Translators: An informational message displayed in the Create Portable NVDA dialog.
-		dialogCaption=wx.StaticText(self,label=_("To create a portable copy of NVDA, please select the path and other options and then press Continue")) 
-		mainSizer.Add(dialogCaption)
-		optionsSizer = wx.BoxSizer(wx.VERTICAL)
-		# Translators: The label of a grouping containing controls to select the destination directory
-		# in the Create Portable NVDA dialog.
-		sizer = wx.StaticBoxSizer(wx.StaticBox(self, label=_("Portable &directory:")), wx.HORIZONTAL)
-		ctrl = self.portableDirectoryEdit = wx.TextCtrl(self)
-		sizer.Add(ctrl)
-		# Translators: The label of a button to browse for a directory.
-		ctrl = wx.Button(self, label=_("Browse..."))
-		ctrl.Bind(wx.EVT_BUTTON, self.onBrowseForPortableDirectory)
-		sizer.Add(ctrl)
-		optionsSizer.Add(sizer)
-		# Translators: The label of a checkbox option in the Create Portable NVDA dialog.
-		ctrl = self.copyUserConfigCheckbox = wx.CheckBox(self, label=_("Copy current &user configuration"))
-		ctrl.Value = False
-		if globalVars.appArgs.launcher:
-			ctrl.Disable()
-		optionsSizer.Add(ctrl)
-		mainSizer.Add(optionsSizer)
-
-		sizer = wx.BoxSizer(wx.HORIZONTAL)
-		ctrl = wx.Button(self, label=_("&Continue"), id=wx.ID_OK)
-		ctrl.SetDefault()
-		ctrl.Bind(wx.EVT_BUTTON, self.onCreatePortable)
-		sizer.Add(ctrl)
-		sizer.Add(wx.Button(self, id=wx.ID_CANCEL))
-		# If we bind this using button.Bind, it fails to trigger when the dialog is closed.
-		self.Bind(wx.EVT_BUTTON, self.onCancel, id=wx.ID_CANCEL)
-		mainSizer.Add(sizer)
-
-		self.Sizer = mainSizer
-		mainSizer.Fit(self)
-		self.Center(wx.BOTH | wx.CENTER_ON_SCREEN)
-
-	def onBrowseForPortableDirectory(self, evt):
-		# Translators: The title of the dialog presented when browsing for the
-		# destination directory when creating a portable copy of NVDA.
-		with wx.DirDialog(self, _("Select portable  directory"), defaultPath=self.portableDirectoryEdit.Value or "c:\\") as d:
-			if d.ShowModal() == wx.ID_OK:
-				self.portableDirectoryEdit.Value = d.Path
-
-	def onCreatePortable(self, evt):
-		if not self.portableDirectoryEdit.Value:
-			# Translators: The message displayed when the user has not specified a destination directory
-			# in the Create Portable NVDA dialog.
-			gui.messageBox(_("Please specify a directory in which to create the portable copy."),
-				_("Error"),
-				wx.OK | wx.ICON_ERROR)
-			return
-		drv=os.path.splitdrive(self.portableDirectoryEdit.Value)[0]
-		if drv and not os.path.isdir(drv):
-			# Translators: The message displayed when the user specifies an invalid destination drive
-			# in the Create Portable NVDA dialog.
-			gui.messageBox(_("Invalid drive %s")%drv,
-				_("Error"),
-				wx.OK | wx.ICON_ERROR)
-			return
-		self.Hide()
-		doCreatePortable(self.portableDirectoryEdit.Value,self.copyUserConfigCheckbox.Value)
-		self.Destroy()
-
-	def onCancel(self, evt):
-		self.Destroy()
-
-def doCreatePortable(portableDirectory,copyUserConfig=False):
-	d = gui.IndeterminateProgressDialog(gui.mainFrame,
-		# Translators: The title of the dialog presented while a portable copy of NVDA is bieng created.
-		_("Creating Portable Copy"),
-		# Translators: The message displayed while a portable copy of NVDA is bieng created.
-		_("Please wait while a portable copy of NVDA is created."))
-	try:
-		gui.ExecAndPump(installer.createPortableCopy,portableDirectory,copyUserConfig)
-	except Exception as e:
-		log.error("Failed to create portable copy",exc_info=True)
-		d.done()
-		if isinstance(e,installer.RetriableFailure):
-			# Translators: a message dialog asking to retry or cancel when NVDA portable copy creation fails
-			message=_("NVDA is unable to remove or overwrite a file.")
-			# Translators: the title of a retry cancel dialog when NVDA portable copy creation  fails
-			title=_("File in Use")
-			if winUser.MessageBox(None,message,title,winUser.MB_RETRYCANCEL)==winUser.IDRETRY:
-				return doCreatePortable(portableDirectory,copyUserConfig)
-		# Translators: The message displayed when an error occurs while creating a portable copy of NVDA.
-		# %s will be replaced with the specific error message.
-		gui.messageBox(_("Failed to create portable copy: %s")%e,
-			_("Error"),
-			wx.OK | wx.ICON_ERROR)
-		return
-	d.done()
-	# Translators: The message displayed when a portable copy of NVDA has been successfully created.
-	# %s will be replaced with the destination directory.
-	gui.messageBox(_("Successfully created a portable copy of NVDA at %s")%portableDirectory,
-		_("Success"))
+#gui/installerGui.py
+#A part of NonVisual Desktop Access (NVDA)
+#This file is covered by the GNU General Public License.
+#See the file COPYING for more details.
+#Copyright (C) 2011-2012 NV Access Limited
+
+import os
+import ctypes
+import shellapi
+import winUser
+import wx
+import config
+import globalVars
+import versionInfo
+import installer
+from logHandler import log
+import gui
+import tones
+
+def doInstall(createDesktopShortcut,startOnLogon,copyPortableConfig,isUpdate,silent=False,startAfterInstall=True):
+	progressDialog = gui.IndeterminateProgressDialog(gui.mainFrame,
+		# Translators: The title of the dialog presented while NVDA is being updated.
+		_("Updating NVDA") if isUpdate
+		# Translators: The title of the dialog presented while NVDA is being installed.
+		else _("Installing NVDA"),
+		# Translators: The message displayed while NVDA is being updated.
+		_("Please wait while your previous installation of NVDA is being updated.") if isUpdate
+		# Translators: The message displayed while NVDA is being installed.
+		else _("Please wait while NVDA is being installed"))
+	try:
+		res=config.execElevated(config.SLAVE_FILENAME,["install",str(int(createDesktopShortcut)),str(int(startOnLogon))],wait=True,handleAlreadyElevated=True)
+		if res==2: raise installer.RetriableFailure
+		if copyPortableConfig:
+			installedUserConfigPath=config.getInstalledUserConfigPath()
+			if installedUserConfigPath:
+				gui.ExecAndPump(installer.copyUserConfig,installedUserConfigPath)
+	except Exception as e:
+		res=e
+		log.error("Failed to execute installer",exc_info=True)
+	progressDialog.done()
+	del progressDialog
+	if isinstance(res,installer.RetriableFailure):
+		# Translators: a message dialog asking to retry or cancel when NVDA install fails
+		message=_("The installation is unable to remove or overwrite a file. Another copy of NVDA may be running on another logged-on user account. Please make sure all installed copies of NVDA are shut down and try the installation again.")
+		# Translators: the title of a retry cancel dialog when NVDA installation fails
+		title=_("File in Use")
+		if winUser.MessageBox(None,message,title,winUser.MB_RETRYCANCEL)==winUser.IDRETRY:
+			return doInstall(createDesktopShortcut,startOnLogon,copyPortableConfig,isUpdate,silent,startAfterInstall)
+	if res!=0:
+		log.error("Installation failed: %s"%res)
+		# Translators: The message displayed when an error occurs during installation of NVDA.
+		gui.messageBox(_("The installation of NVDA failed. Please check the Log Viewer for more information."),
+			# Translators: The title of a dialog presented when an error occurs.
+			_("Error"),
+			wx.OK | wx.ICON_ERROR)
+		return
+	if not silent:
+		msg = (
+			# Translators: The message displayed when NVDA has been successfully installed.
+			_("Successfully installed NVDA. ") if not isUpdate
+			# Translators: The message displayed when NVDA has been successfully updated.
+			else _("Successfully updated your installation of NVDA. "))
+		# Translators: The message displayed to the user after NVDA is installed
+		# and the installed copy is about to be started.
+		gui.messageBox(msg+_("Please press OK to start the installed copy."),
+			# Translators: The title of a dialog presented to indicate a successful operation.
+			_("Success"))
+	if startAfterInstall:
+		# #4475: ensure that the first window of the new process is not hidden by providing SW_SHOWNORMAL  
+		shellapi.ShellExecute(None, None,
+			os.path.join(installer.defaultInstallPath,'nvda.exe'),
+			u"-r",
+			None, winUser.SW_SHOWNORMAL)
+	else:
+		wx.GetApp().ExitMainLoop()
+
+def doSilentInstall(startAfterInstall=True):
+	prevInstall=installer.isPreviousInstall()
+	doInstall(installer.isDesktopShortcutInstalled() if prevInstall else True,config.getStartOnLogonScreen() if prevInstall else True,False,prevInstall,silent=True,startAfterInstall=startAfterInstall)
+
+class InstallerDialog(wx.Dialog):
+
+	def __init__(self, parent):
+		self.isUpdate=installer.isPreviousInstall()
+		# Translators: The title of the Install NVDA dialog.
+		super(InstallerDialog, self).__init__(parent, title=_("Install NVDA"))
+		mainSizer = self.mainSizer = wx.BoxSizer(wx.VERTICAL)
+		# Translators: An informational message in the Install NVDA dialog.
+		msg=_("To install NVDA to your hard drive, please press the Continue button.")
+		if self.isUpdate:
+			# Translators: An informational message in the Install NVDA dialog.
+			msg+=" "+_("A previous copy of NVDA has been found on your system. This copy will be updated.") 
+			if not os.path.isdir(installer.defaultInstallPath):
+				# Translators: a message in the installer telling the user NVDA is now located in a different place.
+				msg+=" "+_("The installation path for NVDA has changed. it will now  be installed in {path}").format(path=installer.defaultInstallPath)
+		dialogCaption=wx.StaticText(self,label=msg) 
+		mainSizer.Add(dialogCaption)
+		optionsSizer = wx.BoxSizer(wx.VERTICAL)
+		# Translators: The label of a checkbox option in the Install NVDA dialog.
+		ctrl = self.startOnLogonCheckbox = wx.CheckBox(self, label=_("Use NVDA on the Windows &logon screen"))
+		ctrl.Value = config.getStartOnLogonScreen() if self.isUpdate else True
+		optionsSizer.Add(ctrl)
+		shortcutIsPrevInstalled=installer.isDesktopShortcutInstalled()
+		if self.isUpdate and shortcutIsPrevInstalled:
+			# Translators: The label of a checkbox option in the Install NVDA dialog.
+			ctrl = self.createDesktopShortcutCheckbox = wx.CheckBox(self, label=_("&Keep existing desktop shortcut"))
+		else:
+			# Translators: The label of the option to create a desktop shortcut in the Install NVDA dialog.
+			# If the shortcut key has been changed for this locale,
+			# this change must also be reflected here.
+			ctrl = self.createDesktopShortcutCheckbox = wx.CheckBox(self, label=_("Create &desktop icon and shortcut key (control+alt+n)"))
+		ctrl.Value = shortcutIsPrevInstalled if self.isUpdate else True 
+		optionsSizer.Add(ctrl)
+		# Translators: The label of a checkbox option in the Install NVDA dialog.
+		ctrl = self.copyPortableConfigCheckbox = wx.CheckBox(self, label=_("Copy &portable configuration to current user account"))
+		ctrl.Value = False
+		if globalVars.appArgs.launcher:
+			ctrl.Disable()
+		optionsSizer.Add(ctrl)
+		mainSizer.Add(optionsSizer)
+
+		sizer = wx.BoxSizer(wx.HORIZONTAL)
+		# Translators: The label of a button to continue with the operation.
+		ctrl = wx.Button(self, label=_("&Continue"), id=wx.ID_OK)
+		ctrl.SetDefault()
+		ctrl.Bind(wx.EVT_BUTTON, self.onInstall)
+		sizer.Add(ctrl)
+		sizer.Add(wx.Button(self, id=wx.ID_CANCEL))
+		# If we bind this using button.Bind, it fails to trigger when the dialog is closed.
+		self.Bind(wx.EVT_BUTTON, self.onCancel, id=wx.ID_CANCEL)
+		mainSizer.Add(sizer)
+
+		self.Sizer = mainSizer
+		mainSizer.Fit(self)
+		self.Center(wx.BOTH | wx.CENTER_ON_SCREEN)
+
+	def onInstall(self, evt):
+		self.Hide()
+		doInstall(self.createDesktopShortcutCheckbox.Value,self.startOnLogonCheckbox.Value,self.copyPortableConfigCheckbox.Value,self.isUpdate)
+		self.Destroy()
+
+	def onCancel(self, evt):
+		self.Destroy()
+
+class PortableCreaterDialog(wx.Dialog):
+
+	def __init__(self, parent):
+		# Translators: The title of the Create Portable NVDA dialog.
+		super(PortableCreaterDialog, self).__init__(parent, title=_("Create Portable NVDA"))
+		mainSizer = self.mainSizer = wx.BoxSizer(wx.VERTICAL)
+		# Translators: An informational message displayed in the Create Portable NVDA dialog.
+		dialogCaption=wx.StaticText(self,label=_("To create a portable copy of NVDA, please select the path and other options and then press Continue")) 
+		mainSizer.Add(dialogCaption)
+		optionsSizer = wx.BoxSizer(wx.VERTICAL)
+		# Translators: The label of a grouping containing controls to select the destination directory
+		# in the Create Portable NVDA dialog.
+		sizer = wx.StaticBoxSizer(wx.StaticBox(self, label=_("Portable &directory:")), wx.HORIZONTAL)
+		ctrl = self.portableDirectoryEdit = wx.TextCtrl(self)
+		sizer.Add(ctrl)
+		# Translators: The label of a button to browse for a directory.
+		ctrl = wx.Button(self, label=_("Browse..."))
+		ctrl.Bind(wx.EVT_BUTTON, self.onBrowseForPortableDirectory)
+		sizer.Add(ctrl)
+		optionsSizer.Add(sizer)
+		# Translators: The label of a checkbox option in the Create Portable NVDA dialog.
+		ctrl = self.copyUserConfigCheckbox = wx.CheckBox(self, label=_("Copy current &user configuration"))
+		ctrl.Value = False
+		if globalVars.appArgs.launcher:
+			ctrl.Disable()
+		optionsSizer.Add(ctrl)
+		mainSizer.Add(optionsSizer)
+
+		sizer = wx.BoxSizer(wx.HORIZONTAL)
+		ctrl = wx.Button(self, label=_("&Continue"), id=wx.ID_OK)
+		ctrl.SetDefault()
+		ctrl.Bind(wx.EVT_BUTTON, self.onCreatePortable)
+		sizer.Add(ctrl)
+		sizer.Add(wx.Button(self, id=wx.ID_CANCEL))
+		# If we bind this using button.Bind, it fails to trigger when the dialog is closed.
+		self.Bind(wx.EVT_BUTTON, self.onCancel, id=wx.ID_CANCEL)
+		mainSizer.Add(sizer)
+
+		self.Sizer = mainSizer
+		mainSizer.Fit(self)
+		self.Center(wx.BOTH | wx.CENTER_ON_SCREEN)
+
+	def onBrowseForPortableDirectory(self, evt):
+		# Translators: The title of the dialog presented when browsing for the
+		# destination directory when creating a portable copy of NVDA.
+		with wx.DirDialog(self, _("Select portable  directory"), defaultPath=self.portableDirectoryEdit.Value or "c:\\") as d:
+			if d.ShowModal() == wx.ID_OK:
+				self.portableDirectoryEdit.Value = d.Path
+
+	def onCreatePortable(self, evt):
+		if not self.portableDirectoryEdit.Value:
+			# Translators: The message displayed when the user has not specified a destination directory
+			# in the Create Portable NVDA dialog.
+			gui.messageBox(_("Please specify a directory in which to create the portable copy."),
+				_("Error"),
+				wx.OK | wx.ICON_ERROR)
+			return
+		drv=os.path.splitdrive(self.portableDirectoryEdit.Value)[0]
+		if drv and not os.path.isdir(drv):
+			# Translators: The message displayed when the user specifies an invalid destination drive
+			# in the Create Portable NVDA dialog.
+			gui.messageBox(_("Invalid drive %s")%drv,
+				_("Error"),
+				wx.OK | wx.ICON_ERROR)
+			return
+		self.Hide()
+		doCreatePortable(self.portableDirectoryEdit.Value,self.copyUserConfigCheckbox.Value)
+		self.Destroy()
+
+	def onCancel(self, evt):
+		self.Destroy()
+
+def doCreatePortable(portableDirectory,copyUserConfig=False):
+	d = gui.IndeterminateProgressDialog(gui.mainFrame,
+		# Translators: The title of the dialog presented while a portable copy of NVDA is bieng created.
+		_("Creating Portable Copy"),
+		# Translators: The message displayed while a portable copy of NVDA is bieng created.
+		_("Please wait while a portable copy of NVDA is created."))
+	try:
+		gui.ExecAndPump(installer.createPortableCopy,portableDirectory,copyUserConfig)
+	except Exception as e:
+		log.error("Failed to create portable copy",exc_info=True)
+		d.done()
+		if isinstance(e,installer.RetriableFailure):
+			# Translators: a message dialog asking to retry or cancel when NVDA portable copy creation fails
+			message=_("NVDA is unable to remove or overwrite a file.")
+			# Translators: the title of a retry cancel dialog when NVDA portable copy creation  fails
+			title=_("File in Use")
+			if winUser.MessageBox(None,message,title,winUser.MB_RETRYCANCEL)==winUser.IDRETRY:
+				return doCreatePortable(portableDirectory,copyUserConfig)
+		# Translators: The message displayed when an error occurs while creating a portable copy of NVDA.
+		# %s will be replaced with the specific error message.
+		gui.messageBox(_("Failed to create portable copy: %s")%e,
+			_("Error"),
+			wx.OK | wx.ICON_ERROR)
+		return
+	d.done()
+	# Translators: The message displayed when a portable copy of NVDA has been successfully created.
+	# %s will be replaced with the destination directory.
+	gui.messageBox(_("Successfully created a portable copy of NVDA at %s")%portableDirectory,
+		_("Success"))