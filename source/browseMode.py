#A part of NonVisual Desktop Access (NVDA)
#Copyright (C) 2015 NV Access Limited
#This file is covered by the GNU General Public License.
#See the file COPYING for more details.

import itertools
import collections
import winsound
import time
import wx
import queueHandler
from logHandler import log
import review
import eventHandler
import nvwave
import queueHandler
import gui
import ui
import cursorManager
from scriptHandler import isScriptWaiting, willSayAllResume
import aria
import controlTypes
import config
import textInfos
import braille
import speech
import sayAllHandler
import treeInterceptorHandler
import inputCore
<<<<<<< HEAD
import review
import braille
=======
import api
from NVDAObjects import NVDAObject
>>>>>>> 4049fa69

REASON_QUICKNAV = "quickNav"

def reportPassThrough(treeInterceptor,onlyIfChanged=True):
	"""Reports the pass through mode if it has changed.
	@param treeInterceptor: The current Browse Mode treeInterceptor.
	@type treeInterceptor: L{BrowseModeTreeInterceptor}
	@param onlyIfChanged: if true reporting will not happen if the last reportPassThrough reported the same thing.
	@type onlyIfChanged: bool
	"""
	if not onlyIfChanged or treeInterceptor.passThrough != reportPassThrough.last:
		if config.conf["virtualBuffers"]["passThroughAudioIndication"]:
			sound = r"waves\focusMode.wav" if treeInterceptor.passThrough else r"waves\browseMode.wav"
			nvwave.playWaveFile(sound)
		else:
			if treeInterceptor.passThrough:
				speech.speakMessage(_("focus mode"))
			else:
				speech.speakMessage(_("browse mode"))
		reportPassThrough.last = treeInterceptor.passThrough
reportPassThrough.last = False

def mergeQuickNavItemIterators(iterators,direction="next"):
	"""
	Merges multiple iterators that emit L{QuickNavItem} objects, yielding them from first to last. 
	They are sorted using min or max (__lt__ should be implemented on the L{QuickNavItem} objects).
	@param iters: the iterators you want to merge. 
	@type iters: sequence of iterators that emit L{QuicknavItem} objects.
	@param direction: the direction these iterators are searching (e.g. next, previuos)
	@type direction: string
	"""
	finder=min if direction=="next" else max
	curValues=[]
	# Populate a list with all iterators and their corisponding first value
	for it in iterators:
		try:
			val=next(it)
		except StopIteration:
			continue
		curValues.append((it,val))
	# Until all iterators have been used up,
	# Find the first (minimum or maximum) of all the values,
	# emit that, and update the list with the next available value for the iterator who's value was emitted.
	while len(curValues)>0:
		first=finder(curValues,key=lambda x: x[1])
		curValues.remove(first)
		it,val=first
		yield val
		try:
			newVal=next(it)
		except StopIteration:
			continue
		curValues.append((it,newVal))

class QuickNavItem(object):
	""" Emitted by L{BrowseModeTreeInterceptor._iterNodesByType}, this represents one of many positions in a browse mode document, based on the type of item being searched for (e.g. link, heading, table etc)."""  

	itemType=None #: The type of items searched for (e.g. link, heading, table etc) 
	label=None #: The label that should represent this item in the Elements list.
	isAfterSelection=False #: Is this item positioned after the caret in the document? Used by the elements list to plae its own selection.

	def __init__(self,itemType,document):
		"""
		@param itemType: the type that was searched for (e.g. link, heading, table etc)
		@ type itemType: string
		@ param document: the browse mode document this item is a part of.
		@type document: L{BrowseModeTreeInterceptor}
		"""
		self.itemType=itemType
		self.document=document

	def isChild(self,parent):
		"""
		Is this item a child of the given parent?
		This is used when representing items in a hierarchical tree structure, such as the Elements List.
		@param parent: the item of whom this item may be a child of.
		@type parent: L{QuickNavItem}
		@return: True if this item is a child, false otherwise.
		@rtype: bool
		"""
		raise NotImplementedError

	def report(self,readUnit=None):
		"""
		Reports the contents of this item.
		@param readUnit: the optional unit (e.g. line, paragraph) that should be used to announce the item position when moved to. If not given, then the full sise of the item is used.
		@type readUnit: a L{textInfos}.UNIT_* constant.
		"""
		raise NotImplementedError

	def moveTo(self):
		"""
		Moves the browse mode caret or focus to this item.
		"""
		raise NotImplementedError

	def activate(self):
		"""
		Activates this item's position. E.g. follows a link, presses a button etc.
		"""
		raise NotImplementedError

class TextInfoQuickNavItem(QuickNavItem):
	""" Represents a quick nav item in a browse mode document who's positions are represented by a L{textInfos.TextInfo}. """

	def __init__(self,itemType,document,textInfo):
		"""
		See L{QuickNavItem.__init__} for itemType and document argument definitions.
		@param textInfo: the textInfo position this item represents.
		@type textInfo: L{textInfos.TextInfo}
		"""
		self.textInfo=textInfo
		super(TextInfoQuickNavItem,self).__init__(itemType,document)

	def __lt__(self,other):
		return self.textInfo.compareEndPoints(other.textInfo,"startToStart")<0

	@property
	def obj(self):
		return self.textInfo.basePosition if isinstance(self.textInfo.basePosition,NVDAObject) else None

	@property
	def label(self):
		return self.textInfo.text.strip()

	def isChild(self,parent):
		if parent.textInfo.isOverlapping(self.textInfo):
			return True
		return False

	def report(self,readUnit=None):
		info=self.textInfo
		if readUnit:
			fieldInfo = info.copy()
			info.collapse()
			info.move(readUnit, 1, endPoint="end")
			if info.compareEndPoints(fieldInfo, "endToEnd") > 0:
				# We've expanded past the end of the field, so limit to the end of the field.
				info.setEndPoint(fieldInfo, "endToEnd")
		speech.speakTextInfo(info, reason=controlTypes.REASON_FOCUS)

	def activate(self):
		self.textInfo.obj._activatePosition(self.textInfo)

	def moveTo(self):
<<<<<<< HEAD
		self.textInfo.updateCaret()
		caret = self.textInfo.copy()
		caret.collapse()
		review.handleCaretMove(caret)
		braille.handler.handleCaretMove(self.document)
=======
		info=self.textInfo.copy()
		info.collapse()
		self.document._set_selection(info,reason=REASON_QUICKNAV)
>>>>>>> 4049fa69

	@property
	def isAfterSelection(self):
		caret=self.document.makeTextInfo(textInfos.POSITION_CARET)
		return self.textInfo.compareEndPoints(caret, "startToStart") <= 0

class BrowseModeTreeInterceptor(treeInterceptorHandler.TreeInterceptor):
	scriptCategory = inputCore.SCRCAT_BROWSEMODE

	def _get_shouldTrapNonCommandGestures(self):
		return config.conf['virtualBuffers']['trapNonCommandGestures']

	def script_trapNonCommandGesture(self,gesture):
		winsound.PlaySound("default",1)

	singleLetterNavEnabled=True #: Whether single letter navigation scripts should be active (true) or if these letters should fall to the application.

	def getAlternativeScript(self,gesture,script):
		if self.passThrough or not gesture.isCharacter:
			return script
		if not self.singleLetterNavEnabled:
			return None
		if not script and self.shouldTrapNonCommandGestures: 
			script=self.script_trapNonCommandGesture
		return script

	def script_toggleSingleLetterNav(self,gesture):
		if self.singleLetterNavEnabled:
			self.singleLetterNavEnabled=False
			# Translators: Reported when single letter navigation in browse mode is turned off.
			ui.message(_("Single letter navigation off"))
		else:
			self.singleLetterNavEnabled=True
			# Translators: Reported when single letter navigation in browse mode is turned on.
			ui.message(_("Single letter navigation on"))
	# Translators: the description for the toggleSingleLetterNavigation command in browse mode.
	script_toggleSingleLetterNav.__doc__=_("Toggles single letter navigation on and off. When on, single letter keys in browse mode jump to various kinds of elements on the page. When off, these keys are passed to the application")

	def _get_ElementsListDialog(self):
		return ElementsListDialog

	def _iterNodesByType(self,itemType,direction="next",pos=None):
		"""
		Yields L{QuickNavItem} objects representing the ordered positions in this document according to the type being searched for (e.g. link, heading, table etc).
		@param itemType: the type being searched for (e.g. link, heading, table etc)
		@type itemType: string
		@param direction: the direction in which to search (next, previous, up)
		@ type direction: string
		@param pos: the position in the document from where to seart the search.
		@type pos: Usually an L{textInfos.TextInfo} 
		"""
		return iter(())

	def _quickNavScript(self,gesture, itemType, direction, errorMessage, readUnit):
		if itemType=="notLinkBlock":
			iterFactory=self._iterNotLinkBlock
		else:
			iterFactory=lambda direction,info: self._iterNodesByType(itemType,direction,info)
		info=self.selection
		try:
			item = next(iterFactory(direction, info))
		except NotImplementedError:
			# Translators: a message when a particular quick nav command is not supported in the current document.
			ui.message(_("Not supported in this document"))
			return
		except StopIteration:
			ui.message(errorMessage)
			return
		item.moveTo()
		if not gesture or not willSayAllResume(gesture):
			item.report(readUnit=readUnit)

	@classmethod
	def addQuickNav(cls, itemType, key, nextDoc, nextError, prevDoc, prevError, readUnit=None):
		scriptSuffix = itemType[0].upper() + itemType[1:]
		scriptName = "next%s" % scriptSuffix
		funcName = "script_%s" % scriptName
		script = lambda self,gesture: self._quickNavScript(gesture, itemType, "next", nextError, readUnit)
		script.__doc__ = nextDoc
		script.__name__ = funcName
		script.resumeSayAllMode=sayAllHandler.CURSOR_CARET
		setattr(cls, funcName, script)
		cls.__gestures["kb:%s" % key] = scriptName
		scriptName = "previous%s" % scriptSuffix
		funcName = "script_%s" % scriptName
		script = lambda self,gesture: self._quickNavScript(gesture, itemType, "previous", prevError, readUnit)
		script.__doc__ = prevDoc
		script.__name__ = funcName
		script.resumeSayAllMode=sayAllHandler.CURSOR_CARET
		setattr(cls, funcName, script)
		cls.__gestures["kb:shift+%s" % key] = scriptName

	def script_elementsList(self,gesture):
		# We need this to be a modal dialog, but it mustn't block this script.
		def run():
			gui.mainFrame.prePopup()
			d = self.ElementsListDialog(self)
			d.ShowModal()
			d.Destroy()
			gui.mainFrame.postPopup()
		wx.CallAfter(run)
	# Translators: the description for the Elements List command in browse mode.
	script_elementsList.__doc__ = _("Lists various types of elements in this document")

	__gestures={
		"kb:NVDA+f7": "elementsList",
		"kb:enter": "activatePosition",
		"kb:space": "activatePosition",
		"kb:NVDA+shift+space":"toggleSingleLetterNav",
	}

# Add quick navigation scripts.
qn = BrowseModeTreeInterceptor.addQuickNav
qn("heading", key="h",
	# Translators: Input help message for a quick navigation command in browse mode.
	nextDoc=_("moves to the next heading"),
	# Translators: Message presented when the browse mode element is not found.
	nextError=_("no next heading"),
	# Translators: Input help message for a quick navigation command in browse mode.
	prevDoc=_("moves to the previous heading"),
	# Translators: Message presented when the browse mode element is not found.
	prevError=_("no previous heading"))
qn("heading1", key="1",
	# Translators: Input help message for a quick navigation command in browse mode.
	nextDoc=_("moves to the next heading at level 1"),
	# Translators: Message presented when the browse mode element is not found.
	nextError=_("no next heading at level 1"),
	# Translators: Input help message for a quick navigation command in browse mode.
	prevDoc=_("moves to the previous heading at level 1"),
	# Translators: Message presented when the browse mode element is not found.
	prevError=_("no previous heading at level 1"))
qn("heading2", key="2",
	# Translators: Input help message for a quick navigation command in browse mode.
	nextDoc=_("moves to the next heading at level 2"),
	# Translators: Message presented when the browse mode element is not found.
	nextError=_("no next heading at level 2"),
	# Translators: Input help message for a quick navigation command in browse mode.
	prevDoc=_("moves to the previous heading at level 2"),
	# Translators: Message presented when the browse mode element is not found.
	prevError=_("no previous heading at level 2"))
qn("heading3", key="3",
	# Translators: Input help message for a quick navigation command in browse mode.
	nextDoc=_("moves to the next heading at level 3"),
	# Translators: Message presented when the browse mode element is not found.
	nextError=_("no next heading at level 3"),
	# Translators: Input help message for a quick navigation command in browse mode.
	prevDoc=_("moves to the previous heading at level 3"),
	# Translators: Message presented when the browse mode element is not found.
	prevError=_("no previous heading at level 3"))
qn("heading4", key="4",
	# Translators: Input help message for a quick navigation command in browse mode.
	nextDoc=_("moves to the next heading at level 4"),
	# Translators: Message presented when the browse mode element is not found.
	nextError=_("no next heading at level 4"),
	# Translators: Input help message for a quick navigation command in browse mode.
	prevDoc=_("moves to the previous heading at level 4"),
	# Translators: Message presented when the browse mode element is not found.
	prevError=_("no previous heading at level 4"))
qn("heading5", key="5",
	# Translators: Input help message for a quick navigation command in browse mode.
	nextDoc=_("moves to the next heading at level 5"),
	# Translators: Message presented when the browse mode element is not found.
	nextError=_("no next heading at level 5"),
	# Translators: Input help message for a quick navigation command in browse mode.
	prevDoc=_("moves to the previous heading at level 5"),
	# Translators: Message presented when the browse mode element is not found.
	prevError=_("no previous heading at level 5"))
qn("heading6", key="6",
	# Translators: Input help message for a quick navigation command in browse mode.
	nextDoc=_("moves to the next heading at level 6"),
	# Translators: Message presented when the browse mode element is not found.
	nextError=_("no next heading at level 6"),
	# Translators: Input help message for a quick navigation command in browse mode.
	prevDoc=_("moves to the previous heading at level 6"),
	# Translators: Message presented when the browse mode element is not found.
	prevError=_("no previous heading at level 6"))
qn("table", key="t",
	# Translators: Input help message for a quick navigation command in browse mode.
	nextDoc=_("moves to the next table"),
	# Translators: Message presented when the browse mode element is not found.
	nextError=_("no next table"),
	# Translators: Input help message for a quick navigation command in browse mode.
	prevDoc=_("moves to the previous table"),
	# Translators: Message presented when the browse mode element is not found.
	prevError=_("no previous table"),
	readUnit=textInfos.UNIT_LINE)
qn("link", key="k",
	# Translators: Input help message for a quick navigation command in browse mode.
	nextDoc=_("moves to the next link"),
	# Translators: Message presented when the browse mode element is not found.
	nextError=_("no next link"),
	# Translators: Input help message for a quick navigation command in browse mode.
	prevDoc=_("moves to the previous link"),
	# Translators: Message presented when the browse mode element is not found.
	prevError=_("no previous link"))
qn("visitedLink", key="v",
	# Translators: Input help message for a quick navigation command in browse mode.
	nextDoc=_("moves to the next visited link"),
	# Translators: Message presented when the browse mode element is not found.
	nextError=_("no next visited link"),
	# Translators: Input help message for a quick navigation command in browse mode.
	prevDoc=_("moves to the previous visited link"),
	# Translators: Message presented when the browse mode element is not found.
	prevError=_("no previous visited link"))
qn("unvisitedLink", key="u",
	# Translators: Input help message for a quick navigation command in browse mode.
	nextDoc=_("moves to the next unvisited link"),
	# Translators: Message presented when the browse mode element is not found.
	nextError=_("no next unvisited link"),
	# Translators: Input help message for a quick navigation command in browse mode.
	prevDoc=_("moves to the previous unvisited link"), 
	# Translators: Message presented when the browse mode element is not found.
	prevError=_("no previous unvisited link"))
qn("formField", key="f",
	# Translators: Input help message for a quick navigation command in browse mode.
	nextDoc=_("moves to the next form field"),
	# Translators: Message presented when the browse mode element is not found.
	nextError=_("no next form field"),
	# Translators: Input help message for a quick navigation command in browse mode.
	prevDoc=_("moves to the previous form field"),
	# Translators: Message presented when the browse mode element is not found.
	prevError=_("no previous form field"),
	readUnit=textInfos.UNIT_LINE)
qn("list", key="l",
	# Translators: Input help message for a quick navigation command in browse mode.
	nextDoc=_("moves to the next list"),
	# Translators: Message presented when the browse mode element is not found.
	nextError=_("no next list"),
	# Translators: Input help message for a quick navigation command in browse mode.
	prevDoc=_("moves to the previous list"),
	# Translators: Message presented when the browse mode element is not found.
	prevError=_("no previous list"),
	readUnit=textInfos.UNIT_LINE)
qn("listItem", key="i",
	# Translators: Input help message for a quick navigation command in browse mode.
	nextDoc=_("moves to the next list item"),
	# Translators: Message presented when the browse mode element is not found.
	nextError=_("no next list item"),
	# Translators: Input help message for a quick navigation command in browse mode.
	prevDoc=_("moves to the previous list item"),
	# Translators: Message presented when the browse mode element is not found.
	prevError=_("no previous list item"))
qn("button", key="b",
	# Translators: Input help message for a quick navigation command in browse mode.
	nextDoc=_("moves to the next button"),
	# Translators: Message presented when the browse mode element is not found.
	nextError=_("no next button"),
	# Translators: Input help message for a quick navigation command in browse mode.
	prevDoc=_("moves to the previous button"),
	# Translators: Message presented when the browse mode element is not found.
	prevError=_("no previous button"))
qn("edit", key="e",
	# Translators: Input help message for a quick navigation command in browse mode.
	nextDoc=_("moves to the next edit field"),
	# Translators: Message presented when the browse mode element is not found.
	nextError=_("no next edit field"),
	# Translators: Input help message for a quick navigation command in browse mode.
	prevDoc=_("moves to the previous edit field"),
	# Translators: Message presented when the browse mode element is not found.
	prevError=_("no previous edit field"),
	readUnit=textInfos.UNIT_LINE)
qn("frame", key="m",
	# Translators: Input help message for a quick navigation command in browse mode.
	nextDoc=_("moves to the next frame"),
	# Translators: Message presented when the browse mode element is not found.
	nextError=_("no next frame"),
	# Translators: Input help message for a quick navigation command in browse mode.
	prevDoc=_("moves to the previous frame"),
	# Translators: Message presented when the browse mode element is not found.
	prevError=_("no previous frame"),
	readUnit=textInfos.UNIT_LINE)
qn("separator", key="s",
	# Translators: Input help message for a quick navigation command in browse mode.
	nextDoc=_("moves to the next separator"),
	# Translators: Message presented when the browse mode element is not found.
	nextError=_("no next separator"),
	# Translators: Input help message for a quick navigation command in browse mode.
	prevDoc=_("moves to the previous separator"),
	# Translators: Message presented when the browse mode element is not found.
	prevError=_("no previous separator"))
qn("radioButton", key="r",
	# Translators: Input help message for a quick navigation command in browse mode.
	nextDoc=_("moves to the next radio button"),
	# Translators: Message presented when the browse mode element is not found.
	nextError=_("no next radio button"),
	# Translators: Input help message for a quick navigation command in browse mode.
	prevDoc=_("moves to the previous radio button"),
	# Translators: Message presented when the browse mode element is not found.
	prevError=_("no previous radio button"))
qn("comboBox", key="c",
	# Translators: Input help message for a quick navigation command in browse mode.
	nextDoc=_("moves to the next combo box"),
	# Translators: Message presented when the browse mode element is not found.
	nextError=_("no next combo box"),
	# Translators: Input help message for a quick navigation command in browse mode.
	prevDoc=_("moves to the previous combo box"),
	# Translators: Message presented when the browse mode element is not found.
	prevError=_("no previous combo box"))
qn("checkBox", key="x",
	# Translators: Input help message for a quick navigation command in browse mode.
	nextDoc=_("moves to the next check box"),
	# Translators: Message presented when the browse mode element is not found.
	nextError=_("no next check box"),
	# Translators: Input help message for a quick navigation command in browse mode.
	prevDoc=_("moves to the previous check box"),
	# Translators: Message presented when the browse mode element is not found.
	prevError=_("no previous check box"))
qn("graphic", key="g",
	# Translators: Input help message for a quick navigation command in browse mode.
	nextDoc=_("moves to the next graphic"),
	# Translators: Message presented when the browse mode element is not found.
	nextError=_("no next graphic"),
	# Translators: Input help message for a quick navigation command in browse mode.
	prevDoc=_("moves to the previous graphic"),
	# Translators: Message presented when the browse mode element is not found.
	prevError=_("no previous graphic"))
qn("blockQuote", key="q",
	# Translators: Input help message for a quick navigation command in browse mode.
	nextDoc=_("moves to the next block quote"),
	# Translators: Message presented when the browse mode element is not found.
	nextError=_("no next block quote"),
	# Translators: Input help message for a quick navigation command in browse mode.
	prevDoc=_("moves to the previous block quote"), 
	# Translators: Message presented when the browse mode element is not found.
	prevError=_("no previous block quote"))
qn("notLinkBlock", key="n",
	# Translators: Input help message for a quick navigation command in browse mode.
	nextDoc=_("skips forward past a block of links"),
	# Translators: Message presented when the browse mode element is not found.
	nextError=_("no more text after a block of links"),
	# Translators: Input help message for a quick navigation command in browse mode.
	prevDoc=_("skips backward past a block of links"),
	# Translators: Message presented when the browse mode element is not found.
	prevError=_("no more text before a block of links"),
	readUnit=textInfos.UNIT_LINE)
qn("landmark", key="d",
	# Translators: Input help message for a quick navigation command in browse mode.
	nextDoc=_("moves to the next landmark"),
	# Translators: Message presented when the browse mode element is not found.
	nextError=_("no next landmark"),
	# Translators: Input help message for a quick navigation command in browse mode.
	prevDoc=_("moves to the previous landmark"),
	# Translators: Message presented when the browse mode element is not found.
	prevError=_("no previous landmark"),
	readUnit=textInfos.UNIT_LINE)
qn("embeddedObject", key="o",
	# Translators: Input help message for a quick navigation command in browse mode.
	nextDoc=_("moves to the next embedded object"),
	# Translators: Message presented when the browse mode element is not found.
	nextError=_("no next embedded object"),
	# Translators: Input help message for a quick navigation command in browse mode.
	prevDoc=_("moves to the previous embedded object"),
	# Translators: Message presented when the browse mode element is not found.
	prevError=_("no previous embedded object"))
qn("annotation", key="a",
	# Translators: Input help message for a quick navigation command in browse mode.
	nextDoc=_("moves to the next annotation"),
	# Translators: Message presented when the browse mode element is not found.
	nextError=_("no next annotation"),
	# Translators: Input help message for a quick navigation command in browse mode.
	prevDoc=_("moves to the previous annotation"),
	# Translators: Message presented when the browse mode element is not found.
	prevError=_("no previous annotation"))
del qn

class ElementsListDialog(wx.Dialog):
	ELEMENT_TYPES = (
		# Translators: The label of a radio button to select the type of element
		# in the browse mode Elements List dialog.
		("link", _("Lin&ks")),
		# Translators: The label of a radio button to select the type of element
		# in the browse mode Elements List dialog.
		("heading", _("&Headings")),
		# Translators: The label of a radio button to select the type of element
		# in the browse mode Elements List dialog.
		("landmark", _("Lan&dmarks")),
	)

	Element = collections.namedtuple("Element", ("item", "parent"))

	lastSelectedElementType=0

	def __init__(self, document):
		self.document = document
		# Translators: The title of the browse mode Elements List dialog.
		super(ElementsListDialog, self).__init__(gui.mainFrame, wx.ID_ANY, _("Elements List"))
		mainSizer = wx.BoxSizer(wx.VERTICAL)

		# Translators: The label of a group of radio buttons to select the type of element
		# in the browse mode Elements List dialog.
		child = wx.RadioBox(self, wx.ID_ANY, label=_("Type:"), choices=tuple(et[1] for et in self.ELEMENT_TYPES))
		child.SetSelection(self.lastSelectedElementType)
		child.Bind(wx.EVT_RADIOBOX, self.onElementTypeChange)
		mainSizer.Add(child,proportion=1)

		self.tree = wx.TreeCtrl(self, wx.ID_ANY, style=wx.TR_HAS_BUTTONS | wx.TR_HIDE_ROOT | wx.TR_SINGLE)
		self.tree.Bind(wx.EVT_SET_FOCUS, self.onTreeSetFocus)
		self.tree.Bind(wx.EVT_CHAR, self.onTreeChar)
		self.treeRoot = self.tree.AddRoot("root")
		mainSizer.Add(self.tree,proportion=7,flag=wx.EXPAND)

		sizer = wx.BoxSizer(wx.HORIZONTAL)
		# Translators: The label of an editable text field to filter the elements
		# in the browse mode Elements List dialog.
		label = wx.StaticText(self, wx.ID_ANY, _("&Filter by:"))
		sizer.Add(label)
		self.filterEdit = wx.TextCtrl(self, wx.ID_ANY)
		self.filterEdit.Bind(wx.EVT_TEXT, self.onFilterEditTextChange)
		sizer.Add(self.filterEdit)
		mainSizer.Add(sizer,proportion=1)

		sizer = wx.BoxSizer(wx.HORIZONTAL)
		# Translators: The label of a button to activate an element
		# in the browse mode Elements List dialog.
		self.activateButton = wx.Button(self, wx.ID_ANY, _("&Activate"))
		self.activateButton.Bind(wx.EVT_BUTTON, lambda evt: self.onAction(True))
		sizer.Add(self.activateButton)
		# Translators: The label of a button to move to an element
		# in the browse mode Elements List dialog.
		self.moveButton = wx.Button(self, wx.ID_ANY, _("&Move to"))
		self.moveButton.Bind(wx.EVT_BUTTON, lambda evt: self.onAction(False))
		sizer.Add(self.moveButton)
		sizer.Add(wx.Button(self, wx.ID_CANCEL))
		mainSizer.Add(sizer,proportion=1)

		mainSizer.Fit(self)
		self.SetSizer(mainSizer)

		self.tree.SetFocus()
		self.initElementType(self.ELEMENT_TYPES[self.lastSelectedElementType][0])
		self.Center(wx.BOTH | wx.CENTER_ON_SCREEN)

	def onElementTypeChange(self, evt):
		elementType=evt.GetInt()
		# We need to make sure this gets executed after the focus event.
		# Otherwise, NVDA doesn't seem to get the event.
		queueHandler.queueFunction(queueHandler.eventQueue, self.initElementType, self.ELEMENT_TYPES[elementType][0])
		self.lastSelectedElementType=elementType

	def initElementType(self, elType):
		if elType == "link":
			# Links can be activated.
			self.activateButton.Enable()
			self.SetAffirmativeId(self.activateButton.GetId())
		else:
			# No other element type can be activated.
			self.activateButton.Disable()
			self.SetAffirmativeId(self.moveButton.GetId())

		# Gather the elements of this type.
		self._elements = []
		self._initialElement = None

		parentElements = []
		for item in self.document._iterNodesByType(elType):
			# Find the parent element, if any.
			for parent in reversed(parentElements):
				if item.isChild(parent.item):
					break
				else:
					# We're not a child of this parent, so this parent has no more children and can be removed from the stack.
					parentElements.pop()
			else:
				# No parent found, so we're at the root.
				# Note that parentElements will be empty at this point, as all parents are no longer relevant and have thus been removed from the stack.
				parent = None

			element=self.Element(item,parent)
			self._elements.append(element)

			if item.isAfterSelection:
				# The element immediately preceding or overlapping the caret should be the initially selected element.
				# This element immediately follows the caret, so we want the previous element.
				try:
					self._initialElement = self._elements[-1]
				except IndexError:
					# No previous element.
					pass

			# This could be the parent of a subsequent element, so add it to the parents stack.
			parentElements.append(element)

		# Start with no filtering.
		self.filter("", newElementType=True)

	def filter(self, filterText, newElementType=False):
		# If this is a new element type, use the element nearest the cursor.
		# Otherwise, use the currently selected element.
		defaultElement = self._initialElement if newElementType else self.tree.GetItemPyData(self.tree.GetSelection())
		# Clear the tree.
		self.tree.DeleteChildren(self.treeRoot)

		# Populate the tree with elements matching the filter text.
		elementsToTreeItems = {}
		item = None
		defaultItem = None
		matched = False
		#Do case-insensitive matching by lowering both filterText and each element's text.
		filterText=filterText.lower()
		for element in self._elements:
			if filterText not in element.item.label.lower():
				item = None
				continue
			matched = True
			parent = element.parent
			if parent:
				parent = elementsToTreeItems.get(parent)
			item = self.tree.AppendItem(parent or self.treeRoot, element.item.label)
			self.tree.SetItemPyData(item, element)
			elementsToTreeItems[element] = item
			if element == defaultElement:
				defaultItem = item

		self.tree.ExpandAll()

		if not matched:
			# No items, so disable the buttons.
			self.activateButton.Disable()
			self.moveButton.Disable()
			return

		# If there's no default item, use the first item in the tree.
		self.tree.SelectItem(defaultItem or self.tree.GetFirstChild(self.treeRoot)[0])
		# Enable the button(s).
		# If the activate button isn't the default button, it is disabled for this element type and shouldn't be enabled here.
		if self.AffirmativeId == self.activateButton.Id:
			self.activateButton.Enable()
		self.moveButton.Enable()

	def onTreeSetFocus(self, evt):
		# Start with no search.
		self._searchText = ""
		self._searchCallLater = None
		evt.Skip()

	def onTreeChar(self, evt):
		key = evt.KeyCode

		if key == wx.WXK_RETURN:
			# The enter key should be propagated to the dialog and thus activate the default button,
			# but this is broken (wx ticket #3725).
			# Therefore, we must catch the enter key here.
			# Activate the current default button.
			evt = wx.CommandEvent(wx.wxEVT_COMMAND_BUTTON_CLICKED, wx.ID_ANY)
			button = self.FindWindowById(self.AffirmativeId)
			if button.Enabled:
				button.ProcessEvent(evt)
			else:
				wx.Bell()

		elif key >= wx.WXK_START or key == wx.WXK_BACK:
			# Non-printable character.
			self._searchText = ""
			evt.Skip()

		else:
			# Search the list.
			# We have to implement this ourselves, as tree views don't accept space as a search character.
			char = unichr(evt.UnicodeKey).lower()
			# IF the same character is typed twice, do the same search.
			if self._searchText != char:
				self._searchText += char
			if self._searchCallLater:
				self._searchCallLater.Restart()
			else:
				self._searchCallLater = wx.CallLater(1000, self._clearSearchText)
			self.search(self._searchText)

	def _clearSearchText(self):
		self._searchText = ""

	def search(self, searchText):
		item = self.tree.GetSelection()
		if not item:
			# No items.
			return

		# First try searching from the current item.
		# Failing that, search from the first item.
		items = itertools.chain(self._iterReachableTreeItemsFromItem(item), self._iterReachableTreeItemsFromItem(self.tree.GetFirstChild(self.treeRoot)[0]))
		if len(searchText) == 1:
			# If only a single character has been entered, skip (search after) the current item.
			next(items)

		for item in items:
			if self.tree.GetItemText(item).lower().startswith(searchText):
				self.tree.SelectItem(item)
				return

		# Not found.
		wx.Bell()

	def _iterReachableTreeItemsFromItem(self, item):
		while item:
			yield item

			childItem = self.tree.GetFirstChild(item)[0]
			if childItem and self.tree.IsExpanded(item):
				# Has children and is reachable, so recurse.
				for childItem in self._iterReachableTreeItemsFromItem(childItem):
					yield childItem

			item = self.tree.GetNextSibling(item)

	def onFilterEditTextChange(self, evt):
		self.filter(self.filterEdit.GetValue())
		evt.Skip()

	def onAction(self, activate):
		self.Close()
		# Save off the last selected element type on to the class so its used in initialization next time.
		self.__class__.lastSelectedElementType=self.lastSelectedElementType
		item = self.tree.GetSelection()
		item = self.tree.GetItemPyData(item).item
		if activate:
			item.activate()
		else:
			def move():
				speech.cancelSpeech()
				item.moveTo()
				item.report()
			wx.CallLater(100, move)

class BrowseModeDocumentTextInfo(textInfos.TextInfo):

	def getControlFieldSpeech(self, attrs, ancestorAttrs, fieldType, formatConfig=None, extraDetail=False, reason=None):
		textList = []
		landmark = attrs.get("landmark")
		if formatConfig["reportLandmarks"] and fieldType == "start_addedToControlFieldStack" and landmark:
			try:
				textList.append(attrs["name"])
			except KeyError:
				pass
			if landmark == "region":
				# The word landmark is superfluous for regions.
				textList.append(aria.landmarkRoles[landmark])
			else:
				textList.append(_("%s landmark") % aria.landmarkRoles[landmark])
		textList.append(super(BrowseModeDocumentTextInfo, self).getControlFieldSpeech(attrs, ancestorAttrs, fieldType, formatConfig, extraDetail, reason))
		return " ".join(textList)

	def getControlFieldBraille(self, field, ancestors, reportStart, formatConfig):
		textList = []
		landmark = field.get("landmark")
		if formatConfig["reportLandmarks"] and reportStart and landmark and field.get("_startOfNode"):
			try:
				textList.append(field["name"])
			except KeyError:
				pass
			if landmark == "region":
				# The word landmark is superfluous for regions.
				textList.append(aria.landmarkRoles[landmark])
			else:
				# Translators: This is spoken and brailled to indicate a landmark (example output: main landmark).
				textList.append(_("%s landmark") % aria.landmarkRoles[landmark])
		text = super(BrowseModeDocumentTextInfo, self).getControlFieldBraille(field, ancestors, reportStart, formatConfig)
		if text:
			textList.append(text)
		return " ".join(textList)

	def _get_focusableNVDAObjectAtStart(self):
		try:
			item = next(self.obj._iterNodesByType("focusable", "up", self))
		except StopIteration:
			return self.obj.rootNVDAObject
		if not item:
			return self.obj.rootNVDAObject
		return item.obj

class BrowseModeDocumentTreeInterceptor(cursorManager.CursorManager,BrowseModeTreeInterceptor,treeInterceptorHandler.DocumentTreeInterceptor):

	programmaticScrollMayFireEvent = False

	def __init__(self,obj):
		super(BrowseModeDocumentTreeInterceptor,self).__init__(obj)
		self.disableAutoPassThrough = False
		self._lastProgrammaticScrollTime = None
		self.documentConstantIdentifier = self.documentConstantIdentifier
		self._lastFocusObj = None
		self._hadFirstGainFocus = False
		self._enteringFromOutside = True
		# We need to cache this because it will be unavailable once the document dies.
		if not hasattr(self.rootNVDAObject.appModule, "_browseModeRememberedCaretPositions"):
			self.rootNVDAObject.appModule._browseModeRememberedCaretPositions = {}
		self._lastCaretPosition = None

	def terminate(self):
		if self.shouldRememberCaretPositionAcrossLoads and self._lastCaretPosition:
			try:
				self.rootNVDAObject.appModule._browseModeRememberedCaretPositions[self.documentConstantIdentifier] = self._lastCaretPosition
			except AttributeError:
				# The app module died.
				pass

	def event_treeInterceptor_gainFocus(self):
		"""Triggered when this browse mode document gains focus.
		This event is only fired upon entering this treeInterceptor when it was not the current treeInterceptor before.
		This is different to L{event_gainFocus}, which is fired when an object inside this treeInterceptor gains focus, even if that object is in the same treeInterceptor.
		"""
		doSayAll=False
		hadFirstGainFocus=self._hadFirstGainFocus
		if not hadFirstGainFocus:
			# This treeInterceptor is gaining focus for the first time.
			# Fake a focus event on the focus object, as the treeInterceptor may have missed the actual focus event.
			focus = api.getFocusObject()
			self.event_gainFocus(focus, lambda: focus.event_gainFocus())
			if not self.passThrough:
				# We only set the caret position if in browse mode.
				# If in focus mode, the document must have forced the focus somewhere,
				# so we don't want to override it.
				initialPos = self._getInitialCaretPos()
				if initialPos:
					self.selection = self.makeTextInfo(initialPos)
				reportPassThrough(self)
				doSayAll=config.conf['virtualBuffers']['autoSayAllOnPageLoad']
			self._hadFirstGainFocus = True

		if not self.passThrough:
			if doSayAll:
				speech.speakObjectProperties(self.rootNVDAObject,name=True,states=True,reason=controlTypes.REASON_FOCUS)
				sayAllHandler.readText(sayAllHandler.CURSOR_CARET)
			else:
				# Speak it like we would speak focus on any other document object.
				# This includes when entering the treeInterceptor for the first time:
				if not hadFirstGainFocus:
					speech.speakObject(self.rootNVDAObject, reason=controlTypes.REASON_FOCUS)
				else:
					# And when coming in from an outside object
					# #4069 But not when coming up from a non-rendered descendant.
					ancestors=api.getFocusAncestors()
					fdl=api.getFocusDifferenceLevel()
					try:
						tl=ancestors.index(self.rootNVDAObject)
					except ValueError:
						tl=len(ancestors)
					if fdl<=tl:
						speech.speakObject(self.rootNVDAObject, reason=controlTypes.REASON_FOCUS)
				info = self.selection
				if not info.isCollapsed:
					speech.speakSelectionMessage(_("selected %s"), info.text)
				else:
					info.expand(textInfos.UNIT_LINE)
					speech.speakTextInfo(info, reason=controlTypes.REASON_CARET, unit=textInfos.UNIT_LINE)

		reportPassThrough(self)
		braille.handler.handleGainFocus(self)

	def _activatePosition(self,info):
		info.activate()

	def script_activatePosition(self,gesture):
		info=self.makeTextInfo(textInfos.POSITION_CARET)
		self._activatePosition(info)
	# Translators: the description for the activatePosition script on browseMode documents.
	script_activatePosition.__doc__ = _("activates the current object in the document")

	def event_caret(self, obj, nextHandler):
		if self.passThrough:
			nextHandler()

	def _activateNVDAObject(self, obj):
		"""Activate an object in response to a user request.
		This should generally perform the default action or click on the object.
		@param obj: The object to activate.
		@type obj: L{NVDAObjects.NVDAObject}
		"""
		obj.doAction()

	def _activateLongDesc(self,controlField):
		"""
		Activates (presents) the long description for a particular field (usually a graphic).
		@param controlField: the field who's long description should be activated. This field is guaranteed to have states containing HASLONGDESC state. 
		@type controlField: dict
		"""
		raise NotImplementedError

	def _activatePosition(self, info):
		obj = info.NVDAObjectAtStart
		if not obj:
			return
		if obj.role == controlTypes.ROLE_MATH:
			import mathPres
			try:
				return mathPres.interactWithMathMl(obj.mathMl)
			except (NotImplementedError, LookupError):
				pass
			return
		if self.shouldPassThrough(obj):
			obj.setFocus()
			self.passThrough = True
			reportPassThrough(self)
		elif obj.role == controlTypes.ROLE_EMBEDDEDOBJECT or obj.role in self.APPLICATION_ROLES:
			obj.setFocus()
			speech.speakObject(obj, reason=controlTypes.REASON_FOCUS)
		else:
			self._activateNVDAObject(obj)

	def _set_selection(self, info, reason=controlTypes.REASON_CARET):
		super(BrowseModeDocumentTreeInterceptor, self)._set_selection(info)
		if isScriptWaiting() or not info.isCollapsed:
			return
		# Save the last caret position for use in terminate().
		# This must be done here because the buffer might be cleared just before terminate() is called,
		# causing the last caret position to be lost.
		caret = info.copy()
		caret.collapse()
		self._lastCaretPosition = caret.bookmark
		review.handleCaretMove(caret)
		if reason == controlTypes.REASON_FOCUS:
			focusObj = api.getFocusObject()
			if focusObj==self.rootNVDAObject:
				return
		else:
			focusObj=info.focusableNVDAObjectAtStart
			obj=info.NVDAObjectAtStart
			if not obj:
				log.debugWarning("Invalid NVDAObjectAtStart")
				return
			if obj==self.rootNVDAObject:
				return
			if focusObj and not eventHandler.isPendingEvents("gainFocus") and focusObj!=self.rootNVDAObject and focusObj != api.getFocusObject() and self._shouldSetFocusToObj(focusObj):
				focusObj.setFocus()
			obj.scrollIntoView()
			if self.programmaticScrollMayFireEvent:
				self._lastProgrammaticScrollTime = time.time()
		self.passThrough=self.shouldPassThrough(focusObj,reason=reason)
		# Queue the reporting of pass through mode so that it will be spoken after the actual content.
		queueHandler.queueFunction(queueHandler.eventQueue, reportPassThrough, self)

	def _shouldSetFocusToObj(self, obj):
		"""Determine whether an object should receive focus.
		Subclasses may extend or override this method.
		@param obj: The object in question.
		@type obj: L{NVDAObjects.NVDAObject}
		"""
		return obj.role not in self.APPLICATION_ROLES and obj.isFocusable and obj.role!=controlTypes.ROLE_EMBEDDEDOBJECT

	def script_activateLongDesc(self,gesture):
		info=self.makeTextInfo(textInfos.POSITION_CARET)
		info.expand("character")
		for field in reversed(info.getTextWithFields()):
			if isinstance(field,textInfos.FieldCommand) and field.command=="controlStart":
				states=field.field.get('states')
				if states and controlTypes.STATE_HASLONGDESC in states:
					self._activateLongDesc(field.field)
					break
		else:
			# Translators: the message presented when the activateLongDescription script cannot locate a long description to activate.
			ui.message(_("No long description"))
	# Translators: the description for the activateLongDescription script on browseMode documents.
	script_activateLongDesc.__doc__=_("Shows the long description at this position if one is found.")

	def shouldPassThrough(self, obj, reason=None):
		"""Determine whether pass through mode should be enabled or disabled for a given object.
		@param obj: The object in question.
		@type obj: L{NVDAObjects.NVDAObject}
		@param reason: The reason for this query; one of the output reasons, L{REASON_QUICKNAV}, or C{None} for manual pass through mode activation by the user.
		@return: C{True} if pass through mode should be enabled, C{False} if it should be disabled.
		"""
		if reason and (
			self.disableAutoPassThrough
			or (reason == controlTypes.REASON_FOCUS and not config.conf["virtualBuffers"]["autoPassThroughOnFocusChange"])
			or (reason == controlTypes.REASON_CARET and not config.conf["virtualBuffers"]["autoPassThroughOnCaretMove"])
		):
			# This check relates to auto pass through and auto pass through is disabled, so don't change the pass through state.
			return self.passThrough
		if reason == REASON_QUICKNAV:
			return False
		states = obj.states
		role = obj.role
		# Menus sometimes get focus due to menuStart events even though they don't report as focused/focusable.
		if not obj.isFocusable and controlTypes.STATE_FOCUSED not in states and role != controlTypes.ROLE_POPUPMENU:
			return False
		if controlTypes.STATE_READONLY in states and role not in (controlTypes.ROLE_EDITABLETEXT, controlTypes.ROLE_COMBOBOX):
			return False
		if reason == controlTypes.REASON_CARET:
			return role == controlTypes.ROLE_EDITABLETEXT or (role == controlTypes.ROLE_DOCUMENT and controlTypes.STATE_EDITABLE in states)
		if reason == controlTypes.REASON_FOCUS and role in (controlTypes.ROLE_LISTITEM, controlTypes.ROLE_RADIOBUTTON, controlTypes.ROLE_TAB):
			return True
		if role in (controlTypes.ROLE_COMBOBOX, controlTypes.ROLE_EDITABLETEXT, controlTypes.ROLE_LIST, controlTypes.ROLE_SLIDER, controlTypes.ROLE_TABCONTROL, controlTypes.ROLE_MENUBAR, controlTypes.ROLE_POPUPMENU, controlTypes.ROLE_MENUITEM, controlTypes.ROLE_TREEVIEW, controlTypes.ROLE_TREEVIEWITEM, controlTypes.ROLE_SPINBUTTON, controlTypes.ROLE_TABLEROW, controlTypes.ROLE_TABLECELL, controlTypes.ROLE_TABLEROWHEADER, controlTypes.ROLE_TABLECOLUMNHEADER, controlTypes.ROLE_CHECKMENUITEM, controlTypes.ROLE_RADIOMENUITEM) or controlTypes.STATE_EDITABLE in states:
			return True
		if reason == controlTypes.REASON_FOCUS:
			# If this is a focus change, pass through should be enabled for certain ancestor containers.
			while obj and obj != self.rootNVDAObject:
				if obj.role == controlTypes.ROLE_TOOLBAR:
					return True
				obj = obj.parent
		return False

	def event_caretMovementFailed(self, obj, nextHandler, gesture=None):
		if not self.passThrough or not gesture or not config.conf["virtualBuffers"]["autoPassThroughOnCaretMove"]:
			return nextHandler()
		if gesture.mainKeyName in ("home", "end"):
			# Home, end, control+home and control+end should not disable pass through.
			return nextHandler()
		script = self.getScript(gesture)
		if not script:
			return nextHandler()

		# We've hit the edge of the focused control.
		# Therefore, move the virtual caret to the same edge of the field.
		info = self.makeTextInfo(textInfos.POSITION_CARET)
		info.expand(info.UNIT_CONTROLFIELD)
		if gesture.mainKeyName in ("leftArrow", "upArrow", "pageUp"):
			info.collapse()
		else:
			info.collapse(end=True)
			info.move(textInfos.UNIT_CHARACTER, -1)
		info.updateCaret()

		scriptHandler.queueScript(script, gesture)

	def script_disablePassThrough(self, gesture):
		if not self.passThrough or self.disableAutoPassThrough:
			return gesture.send()
		self.passThrough = False
		self.disableAutoPassThrough = False
		reportPassThrough(self)
	script_disablePassThrough.ignoreTreeInterceptorPassThrough = True

	def script_collapseOrExpandControl(self, gesture):
		oldFocus = api.getFocusObject()
		oldFocusStates = oldFocus.states
		gesture.send()
		if controlTypes.STATE_COLLAPSED in oldFocusStates:
			self.passThrough = True
		elif not self.disableAutoPassThrough:
			self.passThrough = False
		reportPassThrough(self)
	script_collapseOrExpandControl.ignoreTreeInterceptorPassThrough = True

	def _tabOverride(self, direction):
		"""Override the tab order if the virtual  caret is not within the currently focused node.
		This is done because many nodes are not focusable and it is thus possible for the virtual caret to be unsynchronised with the focus.
		In this case, we want tab/shift+tab to move to the next/previous focusable node relative to the virtual caret.
		If the virtual caret is within the focused node, the tab/shift+tab key should be passed through to allow normal tab order navigation.
		Note that this method does not pass the key through itself if it is not overridden. This should be done by the calling script if C{False} is returned.
		@param direction: The direction in which to move.
		@type direction: str
		@return: C{True} if the tab order was overridden, C{False} if not.
		@rtype: bool
		"""
		focus = api.getFocusObject()
		try:
			focusInfo = self.makeTextInfo(focus)
		except:
			return False
		# We only want to override the tab order if the caret is not within the focused node.
		caretInfo=self.makeTextInfo(textInfos.POSITION_CARET)
		#Only check that the caret is within the focus for things that ar not documents
		#As for documents we should always override
		if focus.role!=controlTypes.ROLE_DOCUMENT or controlTypes.STATE_EDITABLE in focus.states:
			# Expand to one character, as isOverlapping() doesn't yield the desired results with collapsed ranges.
			caretInfo.expand(textInfos.UNIT_CHARACTER)
			if focusInfo.isOverlapping(caretInfo):
				return False
		# If we reach here, we do want to override tab/shift+tab if possible.
		# Find the next/previous focusable node.
		try:
			item = next(self._iterNodesByType("focusable", direction, caretInfo))
		except StopIteration:
			return False
		obj=item.obj
		newInfo=item.textInfo
		if obj == api.getFocusObject():
			# This node is already focused, so we need to move to and speak this node here.
			newCaret = newInfo.copy()
			newCaret.collapse()
			self._set_selection(newCaret,reason=controlTypes.REASON_FOCUS)
			if self.passThrough:
				obj.event_gainFocus()
			else:
				speech.speakTextInfo(newInfo,reason=controlTypes.REASON_FOCUS)
		else:
			# This node doesn't have the focus, so just set focus to it. The gainFocus event will handle the rest.
			obj.setFocus()
		return True

	def script_tab(self, gesture):
		if not self._tabOverride("next"):
			gesture.send()

	def script_shiftTab(self, gesture):
		if not self._tabOverride("previous"):
			gesture.send()

	def event_focusEntered(self,obj,nextHandler):
		if obj==self.rootNVDAObject:
			self._enteringFromOutside = True
		if self.passThrough:
			 nextHandler()

	def _shouldIgnoreFocus(self, obj):
		"""Determines whether focus on a given object should be ignored.
		@param obj: The object in question.
		@type obj: L{NVDAObjects.NVDAObject}
		@return: C{True} if focus on L{obj} should be ignored, C{False} otherwise.
		@rtype: bool
		"""
		return False

	def _postGainFocus(self, obj):
		"""Executed after a gainFocus within the browseMode document.
		This will not be executed if L{event_gainFocus} determined that it should abort and call nextHandler.
		@param obj: The object that gained focus.
		@type obj: L{NVDAObjects.NVDAObject}
		"""

	def _replayFocusEnteredEvents(self):
		# We blocked the focusEntered events because we were in browse mode,
		# but now that we've switched to focus mode, we need to fire them.
		for parent in api.getFocusAncestors()[api.getFocusDifferenceLevel():]:
			try:
				parent.event_focusEntered()
			except:
				log.exception("Error executing focusEntered event: %s" % parent)

	def event_gainFocus(self, obj, nextHandler):
		enteringFromOutside=self._enteringFromOutside
		self._enteringFromOutside=False
		if not self.isReady:
			if self.passThrough:
				nextHandler()
			return
		if enteringFromOutside and not self.passThrough and self._lastFocusObj==obj:
			# We're entering the document from outside (not returning from an inside object/application; #3145)
			# and this was the last non-root node with focus, so ignore this focus event.
			# Otherwise, if the user switches away and back to this document, the cursor will jump to this node.
			# This is not ideal if the user was positioned over a node which cannot receive focus.
			return
		if obj==self.rootNVDAObject:
			if self.passThrough:
				return nextHandler()
			return 
		if not self.passThrough and self._shouldIgnoreFocus(obj):
			return
		self._lastFocusObj=obj

		try:
			focusInfo = self.makeTextInfo(obj)
		except:
			# This object is not in the treeInterceptor, even though it resides beneath the document.
			# Automatic pass through should be enabled in certain circumstances where this occurs.
			if not self.passThrough and self.shouldPassThrough(obj,reason=controlTypes.REASON_FOCUS):
				self.passThrough=True
				reportPassThrough(self)
				self._replayFocusEnteredEvents()
			return nextHandler()

		#We only want to update the caret and speak the field if we're not in the same one as before
		caretInfo=self.makeTextInfo(textInfos.POSITION_CARET)
		# Expand to one character, as isOverlapping() doesn't treat, for example, (4,4) and (4,5) as overlapping.
		caretInfo.expand(textInfos.UNIT_CHARACTER)
		if not self._hadFirstGainFocus or not focusInfo.isOverlapping(caretInfo):
			# The virtual caret is not within the focus node.
			oldPassThrough=self.passThrough
			passThrough=self.shouldPassThrough(obj,reason=controlTypes.REASON_FOCUS)
			if not oldPassThrough and (passThrough or sayAllHandler.isRunning()):
				# If pass-through is disabled, cancel speech, as a focus change should cause page reading to stop.
				# This must be done before auto-pass-through occurs, as we want to stop page reading even if pass-through will be automatically enabled by this focus change.
				speech.cancelSpeech()
			self.passThrough=passThrough
			if not self.passThrough:
				# We read the info from the browseMode document  instead of the control itself.
				speech.speakTextInfo(focusInfo,reason=controlTypes.REASON_FOCUS)
				# However, we still want to update the speech property cache so that property changes will be spoken properly.
				speech.speakObject(obj,controlTypes.REASON_ONLYCACHE)
			else:
				if not oldPassThrough:
					self._replayFocusEnteredEvents()
				nextHandler()
			focusInfo.collapse()
			self._set_selection(focusInfo,reason=controlTypes.REASON_FOCUS)
		else:
			# The virtual caret was already at the focused node.
			if not self.passThrough:
				# This focus change was caused by a virtual caret movement, so don't speak the focused node to avoid double speaking.
				# However, we still want to update the speech property cache so that property changes will be spoken properly.
				speech.speakObject(obj,controlTypes.REASON_ONLYCACHE)
			else:
				return nextHandler()

		self._postGainFocus(obj)

	event_gainFocus.ignoreIsReady=True

	def _handleScrollTo(self, obj):
		"""Handle scrolling the browseMode document to a given object in response to an event.
		Subclasses should call this from an event which indicates that the document has scrolled.
		@postcondition: The virtual caret is moved to L{obj} and the buffer content for L{obj} is reported.
		@param obj: The object to which the document should scroll.
		@type obj: L{NVDAObjects.NVDAObject}
		@return: C{True} if the document was scrolled, C{False} if not.
		@rtype: bool
		@note: If C{False} is returned, calling events should probably call their nextHandler.
		"""
		if self.programmaticScrollMayFireEvent and self._lastProgrammaticScrollTime and time.time() - self._lastProgrammaticScrollTime < 0.4:
			# This event was probably caused by this browseMode document's call to scrollIntoView().
			# Therefore, ignore it. Otherwise, the cursor may bounce back to the scroll point.
			# However, pretend we handled it, as we don't want it to be passed on to the object either.
			return True

		try:
			scrollInfo = self.makeTextInfo(obj)
		except:
			return False

		#We only want to update the caret and speak the field if we're not in the same one as before
		caretInfo=self.makeTextInfo(textInfos.POSITION_CARET)
		# Expand to one character, as isOverlapping() doesn't treat, for example, (4,4) and (4,5) as overlapping.
		caretInfo.expand(textInfos.UNIT_CHARACTER)
		if not scrollInfo.isOverlapping(caretInfo):
			if scrollInfo.isCollapsed:
				scrollInfo.expand(textInfos.UNIT_LINE)
			speech.speakTextInfo(scrollInfo,reason=controlTypes.REASON_CARET)
			scrollInfo.collapse()
			self.selection = scrollInfo
			return True

		return False

	APPLICATION_ROLES = (controlTypes.ROLE_APPLICATION, controlTypes.ROLE_DIALOG)
	def _isNVDAObjectInApplication(self, obj):
		"""Determine whether a given object is within an application.
		The object is considered to be within an application if it or one of its ancestors has an application role.
		This should only be called on objects beneath the treeInterceptor's root NVDAObject.
		@param obj: The object in question.
		@type obj: L{NVDAObjects.NVDAObject}
		@return: C{True} if L{obj} is within an application, C{False} otherwise.
		@rtype: bool
		"""
		while obj and obj != self.rootNVDAObject:
			if obj.role in self.APPLICATION_ROLES:
				return True
			obj = obj.parent
		return False

	def _get_documentConstantIdentifier(self):
		"""Get the constant identifier for this document.
		This identifier should uniquely identify all instances (not just one instance) of a document for at least the current session of the hosting application.
		Generally, the document URL should be used.
		@return: The constant identifier for this document, C{None} if there is none.
		"""
		return None

	def _get_shouldRememberCaretPositionAcrossLoads(self):
		"""Specifies whether the position of the caret should be remembered when this document is loaded again.
		This is useful when the browser remembers the scroll position for the document,
		but does not communicate this information via APIs.
		The remembered caret position is associated with this document using L{documentConstantIdentifier}.
		@return: C{True} if the caret position should be remembered, C{False} if not.
		@rtype: bool
		"""
		docConstId = self.documentConstantIdentifier
		# Return True if the URL indicates that this is probably a web browser document.
		# We do this check because we don't want to remember caret positions for email messages, etc.
		return isinstance(docConstId, basestring) and docConstId.split("://", 1)[0] in ("http", "https", "ftp", "ftps", "file")

	def _getInitialCaretPos(self):
		"""Retrieve the initial position of the caret after the buffer has been loaded.
		This position, if any, will be passed to L{makeTextInfo}.
		Subclasses should extend this method.
		@return: The initial position of the caret, C{None} if there isn't one.
		@rtype: TextInfo position
		"""
		if self.shouldRememberCaretPositionAcrossLoads:
			try:
				return self.rootNVDAObject.appModule._browseModeRememberedCaretPositions[self.documentConstantIdentifier]
			except KeyError:
				pass
		return None

	def getEnclosingContainerRange(self,range):
		range=range.copy()
		range.collapse()
		try:
			item = next(self._iterNodesByType("container", "up", range))
		except (NotImplementedError,StopIteration):
			return
		return item.textInfo

	def script_moveToStartOfContainer(self,gesture):
		info=self.makeTextInfo(textInfos.POSITION_CARET)
		info.expand(textInfos.UNIT_CHARACTER)
		container=self.getEnclosingContainerRange(info)
		if not container:
			# Translators: Reported when the user attempts to move to the start or end of a container (list, table, etc.) 
			# But there is no container. 
			ui.message(_("Not in a container"))
			return
		container.collapse()
		self._set_selection(container, reason=REASON_QUICKNAV)
		if not willSayAllResume(gesture):
			container.expand(textInfos.UNIT_LINE)
			speech.speakTextInfo(container, reason=controlTypes.REASON_FOCUS)
	script_moveToStartOfContainer.resumeSayAllMode=sayAllHandler.CURSOR_CARET
	# Translators: Description for the Move to start of container command in browse mode. 
	script_moveToStartOfContainer.__doc__=_("Moves to the start of the container element, such as a list or table")

	def script_movePastEndOfContainer(self,gesture):
		info=self.makeTextInfo(textInfos.POSITION_CARET)
		info.expand(textInfos.UNIT_CHARACTER)
		container=self.getEnclosingContainerRange(info)
		if not container:
			ui.message(_("Not in a container"))
			return
		container.collapse(end=True)
		docEnd=container.obj.makeTextInfo(textInfos.POSITION_LAST)
		if container.compareEndPoints(docEnd,"endToEnd")>=0:
			container=docEnd
			# Translators: a message reported when:
			# Review cursor is at the bottom line of the current navigator object.
			# Landing at the end of a browse mode document when trying to jump to the end of the current container. 
			ui.message(_("bottom"))
		self._set_selection(container, reason=REASON_QUICKNAV)
		if not willSayAllResume(gesture):
			container.expand(textInfos.UNIT_LINE)
			speech.speakTextInfo(container, reason=controlTypes.REASON_FOCUS)
	script_movePastEndOfContainer.resumeSayAllMode=sayAllHandler.CURSOR_CARET
	# Translators: Description for the Move past end of container command in browse mode. 
	script_movePastEndOfContainer.__doc__=_("Moves past the end  of the container element, such as a list or table")

	NOT_LINK_BLOCK_MIN_LEN = 30
	def _isSuitableNotLinkBlock(self,range):
		return len(range.text)>=self.NOT_LINK_BLOCK_MIN_LEN

	def _iterNotLinkBlock(self, direction="next", pos=None):
		links = self._iterNodesByType("link", direction=direction, pos=pos)
		# We want to compare each link against the next link.
		item1 = next(links)
		while True:
			item2 = next(links)
			# If the distance between the links is small, this is probably just a piece of non-link text within a block of links; e.g. an inactive link of a nav bar.
			if direction=="previous":
				range=item1.textInfo.copy()
				range.collapse()
				range.setEndPoint(item2.textInfo,"startToEnd")
			else:
				range=item2.textInfo.copy()
				range.collapse()
				range.setEndPoint(item1.textInfo,"startToEnd")
			if self._isSuitableNotLinkBlock(range):
				yield TextInfoQuickNavItem("notLinkBlock",self,range)
			item1=item2

	__gestures={
		"kb:NVDA+d": "activateLongDesc",
		"kb:escape": "disablePassThrough",
		"kb:alt+upArrow": "collapseOrExpandControl",
		"kb:alt+downArrow": "collapseOrExpandControl",
		"kb:tab": "tab",
		"kb:shift+tab": "shiftTab",
		"kb:shift+,": "moveToStartOfContainer",
		"kb:,": "movePastEndOfContainer",
	}
<|MERGE_RESOLUTION|>--- conflicted
+++ resolved
@@ -1,1447 +1,1436 @@
-#A part of NonVisual Desktop Access (NVDA)
-#Copyright (C) 2015 NV Access Limited
-#This file is covered by the GNU General Public License.
-#See the file COPYING for more details.
+#A part of NonVisual Desktop Access (NVDA)
+#Copyright (C) 2015 NV Access Limited
+#This file is covered by the GNU General Public License.
+#See the file COPYING for more details.
+
+import itertools
+import collections
+import winsound
+import time
+import wx
+import queueHandler
+from logHandler import log
+import review
+import eventHandler
+import nvwave
+import queueHandler
+import gui
+import ui
+import cursorManager
+from scriptHandler import isScriptWaiting, willSayAllResume
+import aria
+import controlTypes
+import config
+import textInfos
+import braille
+import speech
+import sayAllHandler
+import treeInterceptorHandler
+import inputCore
+import review
+import braille
+import api
+from NVDAObjects import NVDAObject
+
+REASON_QUICKNAV = "quickNav"
+
+def reportPassThrough(treeInterceptor,onlyIfChanged=True):
+	"""Reports the pass through mode if it has changed.
+	@param treeInterceptor: The current Browse Mode treeInterceptor.
+	@type treeInterceptor: L{BrowseModeTreeInterceptor}
+	@param onlyIfChanged: if true reporting will not happen if the last reportPassThrough reported the same thing.
+	@type onlyIfChanged: bool
+	"""
+	if not onlyIfChanged or treeInterceptor.passThrough != reportPassThrough.last:
+		if config.conf["virtualBuffers"]["passThroughAudioIndication"]:
+			sound = r"waves\focusMode.wav" if treeInterceptor.passThrough else r"waves\browseMode.wav"
+			nvwave.playWaveFile(sound)
+		else:
+			if treeInterceptor.passThrough:
+				speech.speakMessage(_("focus mode"))
+			else:
+				speech.speakMessage(_("browse mode"))
+		reportPassThrough.last = treeInterceptor.passThrough
+reportPassThrough.last = False
+
+def mergeQuickNavItemIterators(iterators,direction="next"):
+	"""
+	Merges multiple iterators that emit L{QuickNavItem} objects, yielding them from first to last. 
+	They are sorted using min or max (__lt__ should be implemented on the L{QuickNavItem} objects).
+	@param iters: the iterators you want to merge. 
+	@type iters: sequence of iterators that emit L{QuicknavItem} objects.
+	@param direction: the direction these iterators are searching (e.g. next, previuos)
+	@type direction: string
+	"""
+	finder=min if direction=="next" else max
+	curValues=[]
+	# Populate a list with all iterators and their corisponding first value
+	for it in iterators:
+		try:
+			val=next(it)
+		except StopIteration:
+			continue
+		curValues.append((it,val))
+	# Until all iterators have been used up,
+	# Find the first (minimum or maximum) of all the values,
+	# emit that, and update the list with the next available value for the iterator who's value was emitted.
+	while len(curValues)>0:
+		first=finder(curValues,key=lambda x: x[1])
+		curValues.remove(first)
+		it,val=first
+		yield val
+		try:
+			newVal=next(it)
+		except StopIteration:
+			continue
+		curValues.append((it,newVal))
+
+class QuickNavItem(object):
+	""" Emitted by L{BrowseModeTreeInterceptor._iterNodesByType}, this represents one of many positions in a browse mode document, based on the type of item being searched for (e.g. link, heading, table etc)."""  
+
+	itemType=None #: The type of items searched for (e.g. link, heading, table etc) 
+	label=None #: The label that should represent this item in the Elements list.
+	isAfterSelection=False #: Is this item positioned after the caret in the document? Used by the elements list to plae its own selection.
+
+	def __init__(self,itemType,document):
+		"""
+		@param itemType: the type that was searched for (e.g. link, heading, table etc)
+		@ type itemType: string
+		@ param document: the browse mode document this item is a part of.
+		@type document: L{BrowseModeTreeInterceptor}
+		"""
+		self.itemType=itemType
+		self.document=document
+
+	def isChild(self,parent):
+		"""
+		Is this item a child of the given parent?
+		This is used when representing items in a hierarchical tree structure, such as the Elements List.
+		@param parent: the item of whom this item may be a child of.
+		@type parent: L{QuickNavItem}
+		@return: True if this item is a child, false otherwise.
+		@rtype: bool
+		"""
+		raise NotImplementedError
+
+	def report(self,readUnit=None):
+		"""
+		Reports the contents of this item.
+		@param readUnit: the optional unit (e.g. line, paragraph) that should be used to announce the item position when moved to. If not given, then the full sise of the item is used.
+		@type readUnit: a L{textInfos}.UNIT_* constant.
+		"""
+		raise NotImplementedError
+
+	def moveTo(self):
+		"""
+		Moves the browse mode caret or focus to this item.
+		"""
+		raise NotImplementedError
+
+	def activate(self):
+		"""
+		Activates this item's position. E.g. follows a link, presses a button etc.
+		"""
+		raise NotImplementedError
+
+class TextInfoQuickNavItem(QuickNavItem):
+	""" Represents a quick nav item in a browse mode document who's positions are represented by a L{textInfos.TextInfo}. """
+
+	def __init__(self,itemType,document,textInfo):
+		"""
+		See L{QuickNavItem.__init__} for itemType and document argument definitions.
+		@param textInfo: the textInfo position this item represents.
+		@type textInfo: L{textInfos.TextInfo}
+		"""
+		self.textInfo=textInfo
+		super(TextInfoQuickNavItem,self).__init__(itemType,document)
+
+	def __lt__(self,other):
+		return self.textInfo.compareEndPoints(other.textInfo,"startToStart")<0
+
+	@property
+	def obj(self):
+		return self.textInfo.basePosition if isinstance(self.textInfo.basePosition,NVDAObject) else None
+
+	@property
+	def label(self):
+		return self.textInfo.text.strip()
+
+	def isChild(self,parent):
+		if parent.textInfo.isOverlapping(self.textInfo):
+			return True
+		return False
+
+	def report(self,readUnit=None):
+		info=self.textInfo
+		if readUnit:
+			fieldInfo = info.copy()
+			info.collapse()
+			info.move(readUnit, 1, endPoint="end")
+			if info.compareEndPoints(fieldInfo, "endToEnd") > 0:
+				# We've expanded past the end of the field, so limit to the end of the field.
+				info.setEndPoint(fieldInfo, "endToEnd")
+		speech.speakTextInfo(info, reason=controlTypes.REASON_FOCUS)
+
+	def activate(self):
+		self.textInfo.obj._activatePosition(self.textInfo)
+
+	def moveTo(self):
+		info=self.textInfo.copy()
+		info.collapse()
+		self.document._set_selection(info,reason=REASON_QUICKNAV)
 
-import itertools
-import collections
-import winsound
-import time
-import wx
-import queueHandler
-from logHandler import log
-import review
-import eventHandler
-import nvwave
-import queueHandler
-import gui
-import ui
-import cursorManager
-from scriptHandler import isScriptWaiting, willSayAllResume
-import aria
-import controlTypes
-import config
-import textInfos
-import braille
-import speech
-import sayAllHandler
-import treeInterceptorHandler
-import inputCore
-<<<<<<< HEAD
-import review
-import braille
-=======
-import api
-from NVDAObjects import NVDAObject
->>>>>>> 4049fa69
-
-REASON_QUICKNAV = "quickNav"
-
-def reportPassThrough(treeInterceptor,onlyIfChanged=True):
-	"""Reports the pass through mode if it has changed.
-	@param treeInterceptor: The current Browse Mode treeInterceptor.
-	@type treeInterceptor: L{BrowseModeTreeInterceptor}
-	@param onlyIfChanged: if true reporting will not happen if the last reportPassThrough reported the same thing.
-	@type onlyIfChanged: bool
-	"""
-	if not onlyIfChanged or treeInterceptor.passThrough != reportPassThrough.last:
-		if config.conf["virtualBuffers"]["passThroughAudioIndication"]:
-			sound = r"waves\focusMode.wav" if treeInterceptor.passThrough else r"waves\browseMode.wav"
-			nvwave.playWaveFile(sound)
-		else:
-			if treeInterceptor.passThrough:
-				speech.speakMessage(_("focus mode"))
-			else:
-				speech.speakMessage(_("browse mode"))
-		reportPassThrough.last = treeInterceptor.passThrough
-reportPassThrough.last = False
-
-def mergeQuickNavItemIterators(iterators,direction="next"):
-	"""
-	Merges multiple iterators that emit L{QuickNavItem} objects, yielding them from first to last. 
-	They are sorted using min or max (__lt__ should be implemented on the L{QuickNavItem} objects).
-	@param iters: the iterators you want to merge. 
-	@type iters: sequence of iterators that emit L{QuicknavItem} objects.
-	@param direction: the direction these iterators are searching (e.g. next, previuos)
-	@type direction: string
-	"""
-	finder=min if direction=="next" else max
-	curValues=[]
-	# Populate a list with all iterators and their corisponding first value
-	for it in iterators:
-		try:
-			val=next(it)
-		except StopIteration:
-			continue
-		curValues.append((it,val))
-	# Until all iterators have been used up,
-	# Find the first (minimum or maximum) of all the values,
-	# emit that, and update the list with the next available value for the iterator who's value was emitted.
-	while len(curValues)>0:
-		first=finder(curValues,key=lambda x: x[1])
-		curValues.remove(first)
-		it,val=first
-		yield val
-		try:
-			newVal=next(it)
-		except StopIteration:
-			continue
-		curValues.append((it,newVal))
-
-class QuickNavItem(object):
-	""" Emitted by L{BrowseModeTreeInterceptor._iterNodesByType}, this represents one of many positions in a browse mode document, based on the type of item being searched for (e.g. link, heading, table etc)."""  
-
-	itemType=None #: The type of items searched for (e.g. link, heading, table etc) 
-	label=None #: The label that should represent this item in the Elements list.
-	isAfterSelection=False #: Is this item positioned after the caret in the document? Used by the elements list to plae its own selection.
-
-	def __init__(self,itemType,document):
-		"""
-		@param itemType: the type that was searched for (e.g. link, heading, table etc)
-		@ type itemType: string
-		@ param document: the browse mode document this item is a part of.
-		@type document: L{BrowseModeTreeInterceptor}
-		"""
-		self.itemType=itemType
-		self.document=document
-
-	def isChild(self,parent):
-		"""
-		Is this item a child of the given parent?
-		This is used when representing items in a hierarchical tree structure, such as the Elements List.
-		@param parent: the item of whom this item may be a child of.
-		@type parent: L{QuickNavItem}
-		@return: True if this item is a child, false otherwise.
-		@rtype: bool
-		"""
-		raise NotImplementedError
-
-	def report(self,readUnit=None):
-		"""
-		Reports the contents of this item.
-		@param readUnit: the optional unit (e.g. line, paragraph) that should be used to announce the item position when moved to. If not given, then the full sise of the item is used.
-		@type readUnit: a L{textInfos}.UNIT_* constant.
-		"""
-		raise NotImplementedError
-
-	def moveTo(self):
-		"""
-		Moves the browse mode caret or focus to this item.
-		"""
-		raise NotImplementedError
-
-	def activate(self):
-		"""
-		Activates this item's position. E.g. follows a link, presses a button etc.
-		"""
-		raise NotImplementedError
-
-class TextInfoQuickNavItem(QuickNavItem):
-	""" Represents a quick nav item in a browse mode document who's positions are represented by a L{textInfos.TextInfo}. """
-
-	def __init__(self,itemType,document,textInfo):
-		"""
-		See L{QuickNavItem.__init__} for itemType and document argument definitions.
-		@param textInfo: the textInfo position this item represents.
-		@type textInfo: L{textInfos.TextInfo}
-		"""
-		self.textInfo=textInfo
-		super(TextInfoQuickNavItem,self).__init__(itemType,document)
-
-	def __lt__(self,other):
-		return self.textInfo.compareEndPoints(other.textInfo,"startToStart")<0
-
-	@property
-	def obj(self):
-		return self.textInfo.basePosition if isinstance(self.textInfo.basePosition,NVDAObject) else None
-
-	@property
-	def label(self):
-		return self.textInfo.text.strip()
-
-	def isChild(self,parent):
-		if parent.textInfo.isOverlapping(self.textInfo):
-			return True
-		return False
-
-	def report(self,readUnit=None):
-		info=self.textInfo
-		if readUnit:
-			fieldInfo = info.copy()
-			info.collapse()
-			info.move(readUnit, 1, endPoint="end")
-			if info.compareEndPoints(fieldInfo, "endToEnd") > 0:
-				# We've expanded past the end of the field, so limit to the end of the field.
-				info.setEndPoint(fieldInfo, "endToEnd")
-		speech.speakTextInfo(info, reason=controlTypes.REASON_FOCUS)
-
-	def activate(self):
-		self.textInfo.obj._activatePosition(self.textInfo)
-
-	def moveTo(self):
-<<<<<<< HEAD
-		self.textInfo.updateCaret()
-		caret = self.textInfo.copy()
-		caret.collapse()
-		review.handleCaretMove(caret)
-		braille.handler.handleCaretMove(self.document)
-=======
-		info=self.textInfo.copy()
-		info.collapse()
-		self.document._set_selection(info,reason=REASON_QUICKNAV)
->>>>>>> 4049fa69
-
-	@property
-	def isAfterSelection(self):
-		caret=self.document.makeTextInfo(textInfos.POSITION_CARET)
-		return self.textInfo.compareEndPoints(caret, "startToStart") <= 0
-
-class BrowseModeTreeInterceptor(treeInterceptorHandler.TreeInterceptor):
-	scriptCategory = inputCore.SCRCAT_BROWSEMODE
-
-	def _get_shouldTrapNonCommandGestures(self):
-		return config.conf['virtualBuffers']['trapNonCommandGestures']
-
-	def script_trapNonCommandGesture(self,gesture):
-		winsound.PlaySound("default",1)
-
-	singleLetterNavEnabled=True #: Whether single letter navigation scripts should be active (true) or if these letters should fall to the application.
-
-	def getAlternativeScript(self,gesture,script):
-		if self.passThrough or not gesture.isCharacter:
-			return script
-		if not self.singleLetterNavEnabled:
-			return None
-		if not script and self.shouldTrapNonCommandGestures: 
-			script=self.script_trapNonCommandGesture
-		return script
-
-	def script_toggleSingleLetterNav(self,gesture):
-		if self.singleLetterNavEnabled:
-			self.singleLetterNavEnabled=False
-			# Translators: Reported when single letter navigation in browse mode is turned off.
-			ui.message(_("Single letter navigation off"))
-		else:
-			self.singleLetterNavEnabled=True
-			# Translators: Reported when single letter navigation in browse mode is turned on.
-			ui.message(_("Single letter navigation on"))
-	# Translators: the description for the toggleSingleLetterNavigation command in browse mode.
-	script_toggleSingleLetterNav.__doc__=_("Toggles single letter navigation on and off. When on, single letter keys in browse mode jump to various kinds of elements on the page. When off, these keys are passed to the application")
-
-	def _get_ElementsListDialog(self):
-		return ElementsListDialog
-
-	def _iterNodesByType(self,itemType,direction="next",pos=None):
-		"""
-		Yields L{QuickNavItem} objects representing the ordered positions in this document according to the type being searched for (e.g. link, heading, table etc).
-		@param itemType: the type being searched for (e.g. link, heading, table etc)
-		@type itemType: string
-		@param direction: the direction in which to search (next, previous, up)
-		@ type direction: string
-		@param pos: the position in the document from where to seart the search.
-		@type pos: Usually an L{textInfos.TextInfo} 
-		"""
-		return iter(())
-
-	def _quickNavScript(self,gesture, itemType, direction, errorMessage, readUnit):
-		if itemType=="notLinkBlock":
-			iterFactory=self._iterNotLinkBlock
-		else:
-			iterFactory=lambda direction,info: self._iterNodesByType(itemType,direction,info)
-		info=self.selection
-		try:
-			item = next(iterFactory(direction, info))
-		except NotImplementedError:
-			# Translators: a message when a particular quick nav command is not supported in the current document.
-			ui.message(_("Not supported in this document"))
-			return
-		except StopIteration:
-			ui.message(errorMessage)
-			return
-		item.moveTo()
-		if not gesture or not willSayAllResume(gesture):
-			item.report(readUnit=readUnit)
-
-	@classmethod
-	def addQuickNav(cls, itemType, key, nextDoc, nextError, prevDoc, prevError, readUnit=None):
-		scriptSuffix = itemType[0].upper() + itemType[1:]
-		scriptName = "next%s" % scriptSuffix
-		funcName = "script_%s" % scriptName
-		script = lambda self,gesture: self._quickNavScript(gesture, itemType, "next", nextError, readUnit)
-		script.__doc__ = nextDoc
-		script.__name__ = funcName
-		script.resumeSayAllMode=sayAllHandler.CURSOR_CARET
-		setattr(cls, funcName, script)
-		cls.__gestures["kb:%s" % key] = scriptName
-		scriptName = "previous%s" % scriptSuffix
-		funcName = "script_%s" % scriptName
-		script = lambda self,gesture: self._quickNavScript(gesture, itemType, "previous", prevError, readUnit)
-		script.__doc__ = prevDoc
-		script.__name__ = funcName
-		script.resumeSayAllMode=sayAllHandler.CURSOR_CARET
-		setattr(cls, funcName, script)
-		cls.__gestures["kb:shift+%s" % key] = scriptName
-
-	def script_elementsList(self,gesture):
-		# We need this to be a modal dialog, but it mustn't block this script.
-		def run():
-			gui.mainFrame.prePopup()
-			d = self.ElementsListDialog(self)
-			d.ShowModal()
-			d.Destroy()
-			gui.mainFrame.postPopup()
-		wx.CallAfter(run)
-	# Translators: the description for the Elements List command in browse mode.
-	script_elementsList.__doc__ = _("Lists various types of elements in this document")
-
-	__gestures={
-		"kb:NVDA+f7": "elementsList",
-		"kb:enter": "activatePosition",
-		"kb:space": "activatePosition",
-		"kb:NVDA+shift+space":"toggleSingleLetterNav",
-	}
-
-# Add quick navigation scripts.
-qn = BrowseModeTreeInterceptor.addQuickNav
-qn("heading", key="h",
-	# Translators: Input help message for a quick navigation command in browse mode.
-	nextDoc=_("moves to the next heading"),
-	# Translators: Message presented when the browse mode element is not found.
-	nextError=_("no next heading"),
-	# Translators: Input help message for a quick navigation command in browse mode.
-	prevDoc=_("moves to the previous heading"),
-	# Translators: Message presented when the browse mode element is not found.
-	prevError=_("no previous heading"))
-qn("heading1", key="1",
-	# Translators: Input help message for a quick navigation command in browse mode.
-	nextDoc=_("moves to the next heading at level 1"),
-	# Translators: Message presented when the browse mode element is not found.
-	nextError=_("no next heading at level 1"),
-	# Translators: Input help message for a quick navigation command in browse mode.
-	prevDoc=_("moves to the previous heading at level 1"),
-	# Translators: Message presented when the browse mode element is not found.
-	prevError=_("no previous heading at level 1"))
-qn("heading2", key="2",
-	# Translators: Input help message for a quick navigation command in browse mode.
-	nextDoc=_("moves to the next heading at level 2"),
-	# Translators: Message presented when the browse mode element is not found.
-	nextError=_("no next heading at level 2"),
-	# Translators: Input help message for a quick navigation command in browse mode.
-	prevDoc=_("moves to the previous heading at level 2"),
-	# Translators: Message presented when the browse mode element is not found.
-	prevError=_("no previous heading at level 2"))
-qn("heading3", key="3",
-	# Translators: Input help message for a quick navigation command in browse mode.
-	nextDoc=_("moves to the next heading at level 3"),
-	# Translators: Message presented when the browse mode element is not found.
-	nextError=_("no next heading at level 3"),
-	# Translators: Input help message for a quick navigation command in browse mode.
-	prevDoc=_("moves to the previous heading at level 3"),
-	# Translators: Message presented when the browse mode element is not found.
-	prevError=_("no previous heading at level 3"))
-qn("heading4", key="4",
-	# Translators: Input help message for a quick navigation command in browse mode.
-	nextDoc=_("moves to the next heading at level 4"),
-	# Translators: Message presented when the browse mode element is not found.
-	nextError=_("no next heading at level 4"),
-	# Translators: Input help message for a quick navigation command in browse mode.
-	prevDoc=_("moves to the previous heading at level 4"),
-	# Translators: Message presented when the browse mode element is not found.
-	prevError=_("no previous heading at level 4"))
-qn("heading5", key="5",
-	# Translators: Input help message for a quick navigation command in browse mode.
-	nextDoc=_("moves to the next heading at level 5"),
-	# Translators: Message presented when the browse mode element is not found.
-	nextError=_("no next heading at level 5"),
-	# Translators: Input help message for a quick navigation command in browse mode.
-	prevDoc=_("moves to the previous heading at level 5"),
-	# Translators: Message presented when the browse mode element is not found.
-	prevError=_("no previous heading at level 5"))
-qn("heading6", key="6",
-	# Translators: Input help message for a quick navigation command in browse mode.
-	nextDoc=_("moves to the next heading at level 6"),
-	# Translators: Message presented when the browse mode element is not found.
-	nextError=_("no next heading at level 6"),
-	# Translators: Input help message for a quick navigation command in browse mode.
-	prevDoc=_("moves to the previous heading at level 6"),
-	# Translators: Message presented when the browse mode element is not found.
-	prevError=_("no previous heading at level 6"))
-qn("table", key="t",
-	# Translators: Input help message for a quick navigation command in browse mode.
-	nextDoc=_("moves to the next table"),
-	# Translators: Message presented when the browse mode element is not found.
-	nextError=_("no next table"),
-	# Translators: Input help message for a quick navigation command in browse mode.
-	prevDoc=_("moves to the previous table"),
-	# Translators: Message presented when the browse mode element is not found.
-	prevError=_("no previous table"),
-	readUnit=textInfos.UNIT_LINE)
-qn("link", key="k",
-	# Translators: Input help message for a quick navigation command in browse mode.
-	nextDoc=_("moves to the next link"),
-	# Translators: Message presented when the browse mode element is not found.
-	nextError=_("no next link"),
-	# Translators: Input help message for a quick navigation command in browse mode.
-	prevDoc=_("moves to the previous link"),
-	# Translators: Message presented when the browse mode element is not found.
-	prevError=_("no previous link"))
-qn("visitedLink", key="v",
-	# Translators: Input help message for a quick navigation command in browse mode.
-	nextDoc=_("moves to the next visited link"),
-	# Translators: Message presented when the browse mode element is not found.
-	nextError=_("no next visited link"),
-	# Translators: Input help message for a quick navigation command in browse mode.
-	prevDoc=_("moves to the previous visited link"),
-	# Translators: Message presented when the browse mode element is not found.
-	prevError=_("no previous visited link"))
-qn("unvisitedLink", key="u",
-	# Translators: Input help message for a quick navigation command in browse mode.
-	nextDoc=_("moves to the next unvisited link"),
-	# Translators: Message presented when the browse mode element is not found.
-	nextError=_("no next unvisited link"),
-	# Translators: Input help message for a quick navigation command in browse mode.
-	prevDoc=_("moves to the previous unvisited link"), 
-	# Translators: Message presented when the browse mode element is not found.
-	prevError=_("no previous unvisited link"))
-qn("formField", key="f",
-	# Translators: Input help message for a quick navigation command in browse mode.
-	nextDoc=_("moves to the next form field"),
-	# Translators: Message presented when the browse mode element is not found.
-	nextError=_("no next form field"),
-	# Translators: Input help message for a quick navigation command in browse mode.
-	prevDoc=_("moves to the previous form field"),
-	# Translators: Message presented when the browse mode element is not found.
-	prevError=_("no previous form field"),
-	readUnit=textInfos.UNIT_LINE)
-qn("list", key="l",
-	# Translators: Input help message for a quick navigation command in browse mode.
-	nextDoc=_("moves to the next list"),
-	# Translators: Message presented when the browse mode element is not found.
-	nextError=_("no next list"),
-	# Translators: Input help message for a quick navigation command in browse mode.
-	prevDoc=_("moves to the previous list"),
-	# Translators: Message presented when the browse mode element is not found.
-	prevError=_("no previous list"),
-	readUnit=textInfos.UNIT_LINE)
-qn("listItem", key="i",
-	# Translators: Input help message for a quick navigation command in browse mode.
-	nextDoc=_("moves to the next list item"),
-	# Translators: Message presented when the browse mode element is not found.
-	nextError=_("no next list item"),
-	# Translators: Input help message for a quick navigation command in browse mode.
-	prevDoc=_("moves to the previous list item"),
-	# Translators: Message presented when the browse mode element is not found.
-	prevError=_("no previous list item"))
-qn("button", key="b",
-	# Translators: Input help message for a quick navigation command in browse mode.
-	nextDoc=_("moves to the next button"),
-	# Translators: Message presented when the browse mode element is not found.
-	nextError=_("no next button"),
-	# Translators: Input help message for a quick navigation command in browse mode.
-	prevDoc=_("moves to the previous button"),
-	# Translators: Message presented when the browse mode element is not found.
-	prevError=_("no previous button"))
-qn("edit", key="e",
-	# Translators: Input help message for a quick navigation command in browse mode.
-	nextDoc=_("moves to the next edit field"),
-	# Translators: Message presented when the browse mode element is not found.
-	nextError=_("no next edit field"),
-	# Translators: Input help message for a quick navigation command in browse mode.
-	prevDoc=_("moves to the previous edit field"),
-	# Translators: Message presented when the browse mode element is not found.
-	prevError=_("no previous edit field"),
-	readUnit=textInfos.UNIT_LINE)
-qn("frame", key="m",
-	# Translators: Input help message for a quick navigation command in browse mode.
-	nextDoc=_("moves to the next frame"),
-	# Translators: Message presented when the browse mode element is not found.
-	nextError=_("no next frame"),
-	# Translators: Input help message for a quick navigation command in browse mode.
-	prevDoc=_("moves to the previous frame"),
-	# Translators: Message presented when the browse mode element is not found.
-	prevError=_("no previous frame"),
-	readUnit=textInfos.UNIT_LINE)
-qn("separator", key="s",
-	# Translators: Input help message for a quick navigation command in browse mode.
-	nextDoc=_("moves to the next separator"),
-	# Translators: Message presented when the browse mode element is not found.
-	nextError=_("no next separator"),
-	# Translators: Input help message for a quick navigation command in browse mode.
-	prevDoc=_("moves to the previous separator"),
-	# Translators: Message presented when the browse mode element is not found.
-	prevError=_("no previous separator"))
-qn("radioButton", key="r",
-	# Translators: Input help message for a quick navigation command in browse mode.
-	nextDoc=_("moves to the next radio button"),
-	# Translators: Message presented when the browse mode element is not found.
-	nextError=_("no next radio button"),
-	# Translators: Input help message for a quick navigation command in browse mode.
-	prevDoc=_("moves to the previous radio button"),
-	# Translators: Message presented when the browse mode element is not found.
-	prevError=_("no previous radio button"))
-qn("comboBox", key="c",
-	# Translators: Input help message for a quick navigation command in browse mode.
-	nextDoc=_("moves to the next combo box"),
-	# Translators: Message presented when the browse mode element is not found.
-	nextError=_("no next combo box"),
-	# Translators: Input help message for a quick navigation command in browse mode.
-	prevDoc=_("moves to the previous combo box"),
-	# Translators: Message presented when the browse mode element is not found.
-	prevError=_("no previous combo box"))
-qn("checkBox", key="x",
-	# Translators: Input help message for a quick navigation command in browse mode.
-	nextDoc=_("moves to the next check box"),
-	# Translators: Message presented when the browse mode element is not found.
-	nextError=_("no next check box"),
-	# Translators: Input help message for a quick navigation command in browse mode.
-	prevDoc=_("moves to the previous check box"),
-	# Translators: Message presented when the browse mode element is not found.
-	prevError=_("no previous check box"))
-qn("graphic", key="g",
-	# Translators: Input help message for a quick navigation command in browse mode.
-	nextDoc=_("moves to the next graphic"),
-	# Translators: Message presented when the browse mode element is not found.
-	nextError=_("no next graphic"),
-	# Translators: Input help message for a quick navigation command in browse mode.
-	prevDoc=_("moves to the previous graphic"),
-	# Translators: Message presented when the browse mode element is not found.
-	prevError=_("no previous graphic"))
-qn("blockQuote", key="q",
-	# Translators: Input help message for a quick navigation command in browse mode.
-	nextDoc=_("moves to the next block quote"),
-	# Translators: Message presented when the browse mode element is not found.
-	nextError=_("no next block quote"),
-	# Translators: Input help message for a quick navigation command in browse mode.
-	prevDoc=_("moves to the previous block quote"), 
-	# Translators: Message presented when the browse mode element is not found.
-	prevError=_("no previous block quote"))
-qn("notLinkBlock", key="n",
-	# Translators: Input help message for a quick navigation command in browse mode.
-	nextDoc=_("skips forward past a block of links"),
-	# Translators: Message presented when the browse mode element is not found.
-	nextError=_("no more text after a block of links"),
-	# Translators: Input help message for a quick navigation command in browse mode.
-	prevDoc=_("skips backward past a block of links"),
-	# Translators: Message presented when the browse mode element is not found.
-	prevError=_("no more text before a block of links"),
-	readUnit=textInfos.UNIT_LINE)
-qn("landmark", key="d",
-	# Translators: Input help message for a quick navigation command in browse mode.
-	nextDoc=_("moves to the next landmark"),
-	# Translators: Message presented when the browse mode element is not found.
-	nextError=_("no next landmark"),
-	# Translators: Input help message for a quick navigation command in browse mode.
-	prevDoc=_("moves to the previous landmark"),
-	# Translators: Message presented when the browse mode element is not found.
-	prevError=_("no previous landmark"),
-	readUnit=textInfos.UNIT_LINE)
-qn("embeddedObject", key="o",
-	# Translators: Input help message for a quick navigation command in browse mode.
-	nextDoc=_("moves to the next embedded object"),
-	# Translators: Message presented when the browse mode element is not found.
-	nextError=_("no next embedded object"),
-	# Translators: Input help message for a quick navigation command in browse mode.
-	prevDoc=_("moves to the previous embedded object"),
-	# Translators: Message presented when the browse mode element is not found.
-	prevError=_("no previous embedded object"))
-qn("annotation", key="a",
-	# Translators: Input help message for a quick navigation command in browse mode.
-	nextDoc=_("moves to the next annotation"),
-	# Translators: Message presented when the browse mode element is not found.
-	nextError=_("no next annotation"),
-	# Translators: Input help message for a quick navigation command in browse mode.
-	prevDoc=_("moves to the previous annotation"),
-	# Translators: Message presented when the browse mode element is not found.
-	prevError=_("no previous annotation"))
-del qn
-
-class ElementsListDialog(wx.Dialog):
-	ELEMENT_TYPES = (
-		# Translators: The label of a radio button to select the type of element
-		# in the browse mode Elements List dialog.
-		("link", _("Lin&ks")),
-		# Translators: The label of a radio button to select the type of element
-		# in the browse mode Elements List dialog.
-		("heading", _("&Headings")),
-		# Translators: The label of a radio button to select the type of element
-		# in the browse mode Elements List dialog.
-		("landmark", _("Lan&dmarks")),
-	)
-
-	Element = collections.namedtuple("Element", ("item", "parent"))
-
-	lastSelectedElementType=0
-
-	def __init__(self, document):
-		self.document = document
-		# Translators: The title of the browse mode Elements List dialog.
-		super(ElementsListDialog, self).__init__(gui.mainFrame, wx.ID_ANY, _("Elements List"))
-		mainSizer = wx.BoxSizer(wx.VERTICAL)
-
-		# Translators: The label of a group of radio buttons to select the type of element
-		# in the browse mode Elements List dialog.
-		child = wx.RadioBox(self, wx.ID_ANY, label=_("Type:"), choices=tuple(et[1] for et in self.ELEMENT_TYPES))
-		child.SetSelection(self.lastSelectedElementType)
-		child.Bind(wx.EVT_RADIOBOX, self.onElementTypeChange)
-		mainSizer.Add(child,proportion=1)
-
-		self.tree = wx.TreeCtrl(self, wx.ID_ANY, style=wx.TR_HAS_BUTTONS | wx.TR_HIDE_ROOT | wx.TR_SINGLE)
-		self.tree.Bind(wx.EVT_SET_FOCUS, self.onTreeSetFocus)
-		self.tree.Bind(wx.EVT_CHAR, self.onTreeChar)
-		self.treeRoot = self.tree.AddRoot("root")
-		mainSizer.Add(self.tree,proportion=7,flag=wx.EXPAND)
-
-		sizer = wx.BoxSizer(wx.HORIZONTAL)
-		# Translators: The label of an editable text field to filter the elements
-		# in the browse mode Elements List dialog.
-		label = wx.StaticText(self, wx.ID_ANY, _("&Filter by:"))
-		sizer.Add(label)
-		self.filterEdit = wx.TextCtrl(self, wx.ID_ANY)
-		self.filterEdit.Bind(wx.EVT_TEXT, self.onFilterEditTextChange)
-		sizer.Add(self.filterEdit)
-		mainSizer.Add(sizer,proportion=1)
-
-		sizer = wx.BoxSizer(wx.HORIZONTAL)
-		# Translators: The label of a button to activate an element
-		# in the browse mode Elements List dialog.
-		self.activateButton = wx.Button(self, wx.ID_ANY, _("&Activate"))
-		self.activateButton.Bind(wx.EVT_BUTTON, lambda evt: self.onAction(True))
-		sizer.Add(self.activateButton)
-		# Translators: The label of a button to move to an element
-		# in the browse mode Elements List dialog.
-		self.moveButton = wx.Button(self, wx.ID_ANY, _("&Move to"))
-		self.moveButton.Bind(wx.EVT_BUTTON, lambda evt: self.onAction(False))
-		sizer.Add(self.moveButton)
-		sizer.Add(wx.Button(self, wx.ID_CANCEL))
-		mainSizer.Add(sizer,proportion=1)
-
-		mainSizer.Fit(self)
-		self.SetSizer(mainSizer)
-
-		self.tree.SetFocus()
-		self.initElementType(self.ELEMENT_TYPES[self.lastSelectedElementType][0])
-		self.Center(wx.BOTH | wx.CENTER_ON_SCREEN)
-
-	def onElementTypeChange(self, evt):
-		elementType=evt.GetInt()
-		# We need to make sure this gets executed after the focus event.
-		# Otherwise, NVDA doesn't seem to get the event.
-		queueHandler.queueFunction(queueHandler.eventQueue, self.initElementType, self.ELEMENT_TYPES[elementType][0])
-		self.lastSelectedElementType=elementType
-
-	def initElementType(self, elType):
-		if elType == "link":
-			# Links can be activated.
-			self.activateButton.Enable()
-			self.SetAffirmativeId(self.activateButton.GetId())
-		else:
-			# No other element type can be activated.
-			self.activateButton.Disable()
-			self.SetAffirmativeId(self.moveButton.GetId())
-
-		# Gather the elements of this type.
-		self._elements = []
-		self._initialElement = None
-
-		parentElements = []
-		for item in self.document._iterNodesByType(elType):
-			# Find the parent element, if any.
-			for parent in reversed(parentElements):
-				if item.isChild(parent.item):
-					break
-				else:
-					# We're not a child of this parent, so this parent has no more children and can be removed from the stack.
-					parentElements.pop()
-			else:
-				# No parent found, so we're at the root.
-				# Note that parentElements will be empty at this point, as all parents are no longer relevant and have thus been removed from the stack.
-				parent = None
-
-			element=self.Element(item,parent)
-			self._elements.append(element)
-
-			if item.isAfterSelection:
-				# The element immediately preceding or overlapping the caret should be the initially selected element.
-				# This element immediately follows the caret, so we want the previous element.
-				try:
-					self._initialElement = self._elements[-1]
-				except IndexError:
-					# No previous element.
-					pass
-
-			# This could be the parent of a subsequent element, so add it to the parents stack.
-			parentElements.append(element)
-
-		# Start with no filtering.
-		self.filter("", newElementType=True)
-
-	def filter(self, filterText, newElementType=False):
-		# If this is a new element type, use the element nearest the cursor.
-		# Otherwise, use the currently selected element.
-		defaultElement = self._initialElement if newElementType else self.tree.GetItemPyData(self.tree.GetSelection())
-		# Clear the tree.
-		self.tree.DeleteChildren(self.treeRoot)
-
-		# Populate the tree with elements matching the filter text.
-		elementsToTreeItems = {}
-		item = None
-		defaultItem = None
-		matched = False
-		#Do case-insensitive matching by lowering both filterText and each element's text.
-		filterText=filterText.lower()
-		for element in self._elements:
-			if filterText not in element.item.label.lower():
-				item = None
-				continue
-			matched = True
-			parent = element.parent
-			if parent:
-				parent = elementsToTreeItems.get(parent)
-			item = self.tree.AppendItem(parent or self.treeRoot, element.item.label)
-			self.tree.SetItemPyData(item, element)
-			elementsToTreeItems[element] = item
-			if element == defaultElement:
-				defaultItem = item
-
-		self.tree.ExpandAll()
-
-		if not matched:
-			# No items, so disable the buttons.
-			self.activateButton.Disable()
-			self.moveButton.Disable()
-			return
-
-		# If there's no default item, use the first item in the tree.
-		self.tree.SelectItem(defaultItem or self.tree.GetFirstChild(self.treeRoot)[0])
-		# Enable the button(s).
-		# If the activate button isn't the default button, it is disabled for this element type and shouldn't be enabled here.
-		if self.AffirmativeId == self.activateButton.Id:
-			self.activateButton.Enable()
-		self.moveButton.Enable()
-
-	def onTreeSetFocus(self, evt):
-		# Start with no search.
-		self._searchText = ""
-		self._searchCallLater = None
-		evt.Skip()
-
-	def onTreeChar(self, evt):
-		key = evt.KeyCode
-
-		if key == wx.WXK_RETURN:
-			# The enter key should be propagated to the dialog and thus activate the default button,
-			# but this is broken (wx ticket #3725).
-			# Therefore, we must catch the enter key here.
-			# Activate the current default button.
-			evt = wx.CommandEvent(wx.wxEVT_COMMAND_BUTTON_CLICKED, wx.ID_ANY)
-			button = self.FindWindowById(self.AffirmativeId)
-			if button.Enabled:
-				button.ProcessEvent(evt)
-			else:
-				wx.Bell()
-
-		elif key >= wx.WXK_START or key == wx.WXK_BACK:
-			# Non-printable character.
-			self._searchText = ""
-			evt.Skip()
-
-		else:
-			# Search the list.
-			# We have to implement this ourselves, as tree views don't accept space as a search character.
-			char = unichr(evt.UnicodeKey).lower()
-			# IF the same character is typed twice, do the same search.
-			if self._searchText != char:
-				self._searchText += char
-			if self._searchCallLater:
-				self._searchCallLater.Restart()
-			else:
-				self._searchCallLater = wx.CallLater(1000, self._clearSearchText)
-			self.search(self._searchText)
-
-	def _clearSearchText(self):
-		self._searchText = ""
-
-	def search(self, searchText):
-		item = self.tree.GetSelection()
-		if not item:
-			# No items.
-			return
-
-		# First try searching from the current item.
-		# Failing that, search from the first item.
-		items = itertools.chain(self._iterReachableTreeItemsFromItem(item), self._iterReachableTreeItemsFromItem(self.tree.GetFirstChild(self.treeRoot)[0]))
-		if len(searchText) == 1:
-			# If only a single character has been entered, skip (search after) the current item.
-			next(items)
-
-		for item in items:
-			if self.tree.GetItemText(item).lower().startswith(searchText):
-				self.tree.SelectItem(item)
-				return
-
-		# Not found.
-		wx.Bell()
-
-	def _iterReachableTreeItemsFromItem(self, item):
-		while item:
-			yield item
-
-			childItem = self.tree.GetFirstChild(item)[0]
-			if childItem and self.tree.IsExpanded(item):
-				# Has children and is reachable, so recurse.
-				for childItem in self._iterReachableTreeItemsFromItem(childItem):
-					yield childItem
-
-			item = self.tree.GetNextSibling(item)
-
-	def onFilterEditTextChange(self, evt):
-		self.filter(self.filterEdit.GetValue())
-		evt.Skip()
-
-	def onAction(self, activate):
-		self.Close()
-		# Save off the last selected element type on to the class so its used in initialization next time.
-		self.__class__.lastSelectedElementType=self.lastSelectedElementType
-		item = self.tree.GetSelection()
-		item = self.tree.GetItemPyData(item).item
-		if activate:
-			item.activate()
-		else:
-			def move():
-				speech.cancelSpeech()
-				item.moveTo()
-				item.report()
-			wx.CallLater(100, move)
-
-class BrowseModeDocumentTextInfo(textInfos.TextInfo):
-
-	def getControlFieldSpeech(self, attrs, ancestorAttrs, fieldType, formatConfig=None, extraDetail=False, reason=None):
-		textList = []
-		landmark = attrs.get("landmark")
-		if formatConfig["reportLandmarks"] and fieldType == "start_addedToControlFieldStack" and landmark:
-			try:
-				textList.append(attrs["name"])
-			except KeyError:
-				pass
-			if landmark == "region":
-				# The word landmark is superfluous for regions.
-				textList.append(aria.landmarkRoles[landmark])
-			else:
-				textList.append(_("%s landmark") % aria.landmarkRoles[landmark])
-		textList.append(super(BrowseModeDocumentTextInfo, self).getControlFieldSpeech(attrs, ancestorAttrs, fieldType, formatConfig, extraDetail, reason))
-		return " ".join(textList)
-
-	def getControlFieldBraille(self, field, ancestors, reportStart, formatConfig):
-		textList = []
-		landmark = field.get("landmark")
-		if formatConfig["reportLandmarks"] and reportStart and landmark and field.get("_startOfNode"):
-			try:
-				textList.append(field["name"])
-			except KeyError:
-				pass
-			if landmark == "region":
-				# The word landmark is superfluous for regions.
-				textList.append(aria.landmarkRoles[landmark])
-			else:
-				# Translators: This is spoken and brailled to indicate a landmark (example output: main landmark).
-				textList.append(_("%s landmark") % aria.landmarkRoles[landmark])
-		text = super(BrowseModeDocumentTextInfo, self).getControlFieldBraille(field, ancestors, reportStart, formatConfig)
-		if text:
-			textList.append(text)
-		return " ".join(textList)
-
-	def _get_focusableNVDAObjectAtStart(self):
-		try:
-			item = next(self.obj._iterNodesByType("focusable", "up", self))
-		except StopIteration:
-			return self.obj.rootNVDAObject
-		if not item:
-			return self.obj.rootNVDAObject
-		return item.obj
-
-class BrowseModeDocumentTreeInterceptor(cursorManager.CursorManager,BrowseModeTreeInterceptor,treeInterceptorHandler.DocumentTreeInterceptor):
-
-	programmaticScrollMayFireEvent = False
-
-	def __init__(self,obj):
-		super(BrowseModeDocumentTreeInterceptor,self).__init__(obj)
-		self.disableAutoPassThrough = False
-		self._lastProgrammaticScrollTime = None
-		self.documentConstantIdentifier = self.documentConstantIdentifier
-		self._lastFocusObj = None
-		self._hadFirstGainFocus = False
-		self._enteringFromOutside = True
-		# We need to cache this because it will be unavailable once the document dies.
-		if not hasattr(self.rootNVDAObject.appModule, "_browseModeRememberedCaretPositions"):
-			self.rootNVDAObject.appModule._browseModeRememberedCaretPositions = {}
-		self._lastCaretPosition = None
-
-	def terminate(self):
-		if self.shouldRememberCaretPositionAcrossLoads and self._lastCaretPosition:
-			try:
-				self.rootNVDAObject.appModule._browseModeRememberedCaretPositions[self.documentConstantIdentifier] = self._lastCaretPosition
-			except AttributeError:
-				# The app module died.
-				pass
-
-	def event_treeInterceptor_gainFocus(self):
-		"""Triggered when this browse mode document gains focus.
-		This event is only fired upon entering this treeInterceptor when it was not the current treeInterceptor before.
-		This is different to L{event_gainFocus}, which is fired when an object inside this treeInterceptor gains focus, even if that object is in the same treeInterceptor.
-		"""
-		doSayAll=False
-		hadFirstGainFocus=self._hadFirstGainFocus
-		if not hadFirstGainFocus:
-			# This treeInterceptor is gaining focus for the first time.
-			# Fake a focus event on the focus object, as the treeInterceptor may have missed the actual focus event.
-			focus = api.getFocusObject()
-			self.event_gainFocus(focus, lambda: focus.event_gainFocus())
-			if not self.passThrough:
-				# We only set the caret position if in browse mode.
-				# If in focus mode, the document must have forced the focus somewhere,
-				# so we don't want to override it.
-				initialPos = self._getInitialCaretPos()
-				if initialPos:
-					self.selection = self.makeTextInfo(initialPos)
-				reportPassThrough(self)
-				doSayAll=config.conf['virtualBuffers']['autoSayAllOnPageLoad']
-			self._hadFirstGainFocus = True
-
-		if not self.passThrough:
-			if doSayAll:
-				speech.speakObjectProperties(self.rootNVDAObject,name=True,states=True,reason=controlTypes.REASON_FOCUS)
-				sayAllHandler.readText(sayAllHandler.CURSOR_CARET)
-			else:
-				# Speak it like we would speak focus on any other document object.
-				# This includes when entering the treeInterceptor for the first time:
-				if not hadFirstGainFocus:
-					speech.speakObject(self.rootNVDAObject, reason=controlTypes.REASON_FOCUS)
-				else:
-					# And when coming in from an outside object
-					# #4069 But not when coming up from a non-rendered descendant.
-					ancestors=api.getFocusAncestors()
-					fdl=api.getFocusDifferenceLevel()
-					try:
-						tl=ancestors.index(self.rootNVDAObject)
-					except ValueError:
-						tl=len(ancestors)
-					if fdl<=tl:
-						speech.speakObject(self.rootNVDAObject, reason=controlTypes.REASON_FOCUS)
-				info = self.selection
-				if not info.isCollapsed:
-					speech.speakSelectionMessage(_("selected %s"), info.text)
-				else:
-					info.expand(textInfos.UNIT_LINE)
-					speech.speakTextInfo(info, reason=controlTypes.REASON_CARET, unit=textInfos.UNIT_LINE)
-
-		reportPassThrough(self)
-		braille.handler.handleGainFocus(self)
-
-	def _activatePosition(self,info):
-		info.activate()
-
-	def script_activatePosition(self,gesture):
-		info=self.makeTextInfo(textInfos.POSITION_CARET)
-		self._activatePosition(info)
-	# Translators: the description for the activatePosition script on browseMode documents.
-	script_activatePosition.__doc__ = _("activates the current object in the document")
-
-	def event_caret(self, obj, nextHandler):
-		if self.passThrough:
-			nextHandler()
-
-	def _activateNVDAObject(self, obj):
-		"""Activate an object in response to a user request.
-		This should generally perform the default action or click on the object.
-		@param obj: The object to activate.
-		@type obj: L{NVDAObjects.NVDAObject}
-		"""
-		obj.doAction()
-
-	def _activateLongDesc(self,controlField):
-		"""
-		Activates (presents) the long description for a particular field (usually a graphic).
-		@param controlField: the field who's long description should be activated. This field is guaranteed to have states containing HASLONGDESC state. 
-		@type controlField: dict
-		"""
-		raise NotImplementedError
-
-	def _activatePosition(self, info):
-		obj = info.NVDAObjectAtStart
-		if not obj:
-			return
-		if obj.role == controlTypes.ROLE_MATH:
-			import mathPres
-			try:
-				return mathPres.interactWithMathMl(obj.mathMl)
-			except (NotImplementedError, LookupError):
-				pass
-			return
-		if self.shouldPassThrough(obj):
-			obj.setFocus()
-			self.passThrough = True
-			reportPassThrough(self)
-		elif obj.role == controlTypes.ROLE_EMBEDDEDOBJECT or obj.role in self.APPLICATION_ROLES:
-			obj.setFocus()
-			speech.speakObject(obj, reason=controlTypes.REASON_FOCUS)
-		else:
-			self._activateNVDAObject(obj)
-
-	def _set_selection(self, info, reason=controlTypes.REASON_CARET):
-		super(BrowseModeDocumentTreeInterceptor, self)._set_selection(info)
-		if isScriptWaiting() or not info.isCollapsed:
-			return
-		# Save the last caret position for use in terminate().
-		# This must be done here because the buffer might be cleared just before terminate() is called,
-		# causing the last caret position to be lost.
-		caret = info.copy()
-		caret.collapse()
-		self._lastCaretPosition = caret.bookmark
-		review.handleCaretMove(caret)
-		if reason == controlTypes.REASON_FOCUS:
-			focusObj = api.getFocusObject()
-			if focusObj==self.rootNVDAObject:
-				return
-		else:
-			focusObj=info.focusableNVDAObjectAtStart
-			obj=info.NVDAObjectAtStart
-			if not obj:
-				log.debugWarning("Invalid NVDAObjectAtStart")
-				return
-			if obj==self.rootNVDAObject:
-				return
-			if focusObj and not eventHandler.isPendingEvents("gainFocus") and focusObj!=self.rootNVDAObject and focusObj != api.getFocusObject() and self._shouldSetFocusToObj(focusObj):
-				focusObj.setFocus()
-			obj.scrollIntoView()
-			if self.programmaticScrollMayFireEvent:
-				self._lastProgrammaticScrollTime = time.time()
-		self.passThrough=self.shouldPassThrough(focusObj,reason=reason)
-		# Queue the reporting of pass through mode so that it will be spoken after the actual content.
-		queueHandler.queueFunction(queueHandler.eventQueue, reportPassThrough, self)
-
-	def _shouldSetFocusToObj(self, obj):
-		"""Determine whether an object should receive focus.
-		Subclasses may extend or override this method.
-		@param obj: The object in question.
-		@type obj: L{NVDAObjects.NVDAObject}
-		"""
-		return obj.role not in self.APPLICATION_ROLES and obj.isFocusable and obj.role!=controlTypes.ROLE_EMBEDDEDOBJECT
-
-	def script_activateLongDesc(self,gesture):
-		info=self.makeTextInfo(textInfos.POSITION_CARET)
-		info.expand("character")
-		for field in reversed(info.getTextWithFields()):
-			if isinstance(field,textInfos.FieldCommand) and field.command=="controlStart":
-				states=field.field.get('states')
-				if states and controlTypes.STATE_HASLONGDESC in states:
-					self._activateLongDesc(field.field)
-					break
-		else:
-			# Translators: the message presented when the activateLongDescription script cannot locate a long description to activate.
-			ui.message(_("No long description"))
-	# Translators: the description for the activateLongDescription script on browseMode documents.
-	script_activateLongDesc.__doc__=_("Shows the long description at this position if one is found.")
-
-	def shouldPassThrough(self, obj, reason=None):
-		"""Determine whether pass through mode should be enabled or disabled for a given object.
-		@param obj: The object in question.
-		@type obj: L{NVDAObjects.NVDAObject}
-		@param reason: The reason for this query; one of the output reasons, L{REASON_QUICKNAV}, or C{None} for manual pass through mode activation by the user.
-		@return: C{True} if pass through mode should be enabled, C{False} if it should be disabled.
-		"""
-		if reason and (
-			self.disableAutoPassThrough
-			or (reason == controlTypes.REASON_FOCUS and not config.conf["virtualBuffers"]["autoPassThroughOnFocusChange"])
-			or (reason == controlTypes.REASON_CARET and not config.conf["virtualBuffers"]["autoPassThroughOnCaretMove"])
-		):
-			# This check relates to auto pass through and auto pass through is disabled, so don't change the pass through state.
-			return self.passThrough
-		if reason == REASON_QUICKNAV:
-			return False
-		states = obj.states
-		role = obj.role
-		# Menus sometimes get focus due to menuStart events even though they don't report as focused/focusable.
-		if not obj.isFocusable and controlTypes.STATE_FOCUSED not in states and role != controlTypes.ROLE_POPUPMENU:
-			return False
-		if controlTypes.STATE_READONLY in states and role not in (controlTypes.ROLE_EDITABLETEXT, controlTypes.ROLE_COMBOBOX):
-			return False
-		if reason == controlTypes.REASON_CARET:
-			return role == controlTypes.ROLE_EDITABLETEXT or (role == controlTypes.ROLE_DOCUMENT and controlTypes.STATE_EDITABLE in states)
-		if reason == controlTypes.REASON_FOCUS and role in (controlTypes.ROLE_LISTITEM, controlTypes.ROLE_RADIOBUTTON, controlTypes.ROLE_TAB):
-			return True
-		if role in (controlTypes.ROLE_COMBOBOX, controlTypes.ROLE_EDITABLETEXT, controlTypes.ROLE_LIST, controlTypes.ROLE_SLIDER, controlTypes.ROLE_TABCONTROL, controlTypes.ROLE_MENUBAR, controlTypes.ROLE_POPUPMENU, controlTypes.ROLE_MENUITEM, controlTypes.ROLE_TREEVIEW, controlTypes.ROLE_TREEVIEWITEM, controlTypes.ROLE_SPINBUTTON, controlTypes.ROLE_TABLEROW, controlTypes.ROLE_TABLECELL, controlTypes.ROLE_TABLEROWHEADER, controlTypes.ROLE_TABLECOLUMNHEADER, controlTypes.ROLE_CHECKMENUITEM, controlTypes.ROLE_RADIOMENUITEM) or controlTypes.STATE_EDITABLE in states:
-			return True
-		if reason == controlTypes.REASON_FOCUS:
-			# If this is a focus change, pass through should be enabled for certain ancestor containers.
-			while obj and obj != self.rootNVDAObject:
-				if obj.role == controlTypes.ROLE_TOOLBAR:
-					return True
-				obj = obj.parent
-		return False
-
-	def event_caretMovementFailed(self, obj, nextHandler, gesture=None):
-		if not self.passThrough or not gesture or not config.conf["virtualBuffers"]["autoPassThroughOnCaretMove"]:
-			return nextHandler()
-		if gesture.mainKeyName in ("home", "end"):
-			# Home, end, control+home and control+end should not disable pass through.
-			return nextHandler()
-		script = self.getScript(gesture)
-		if not script:
-			return nextHandler()
-
-		# We've hit the edge of the focused control.
-		# Therefore, move the virtual caret to the same edge of the field.
-		info = self.makeTextInfo(textInfos.POSITION_CARET)
-		info.expand(info.UNIT_CONTROLFIELD)
-		if gesture.mainKeyName in ("leftArrow", "upArrow", "pageUp"):
-			info.collapse()
-		else:
-			info.collapse(end=True)
-			info.move(textInfos.UNIT_CHARACTER, -1)
-		info.updateCaret()
-
-		scriptHandler.queueScript(script, gesture)
-
-	def script_disablePassThrough(self, gesture):
-		if not self.passThrough or self.disableAutoPassThrough:
-			return gesture.send()
-		self.passThrough = False
-		self.disableAutoPassThrough = False
-		reportPassThrough(self)
-	script_disablePassThrough.ignoreTreeInterceptorPassThrough = True
-
-	def script_collapseOrExpandControl(self, gesture):
-		oldFocus = api.getFocusObject()
-		oldFocusStates = oldFocus.states
-		gesture.send()
-		if controlTypes.STATE_COLLAPSED in oldFocusStates:
-			self.passThrough = True
-		elif not self.disableAutoPassThrough:
-			self.passThrough = False
-		reportPassThrough(self)
-	script_collapseOrExpandControl.ignoreTreeInterceptorPassThrough = True
-
-	def _tabOverride(self, direction):
-		"""Override the tab order if the virtual  caret is not within the currently focused node.
-		This is done because many nodes are not focusable and it is thus possible for the virtual caret to be unsynchronised with the focus.
-		In this case, we want tab/shift+tab to move to the next/previous focusable node relative to the virtual caret.
-		If the virtual caret is within the focused node, the tab/shift+tab key should be passed through to allow normal tab order navigation.
-		Note that this method does not pass the key through itself if it is not overridden. This should be done by the calling script if C{False} is returned.
-		@param direction: The direction in which to move.
-		@type direction: str
-		@return: C{True} if the tab order was overridden, C{False} if not.
-		@rtype: bool
-		"""
-		focus = api.getFocusObject()
-		try:
-			focusInfo = self.makeTextInfo(focus)
-		except:
-			return False
-		# We only want to override the tab order if the caret is not within the focused node.
-		caretInfo=self.makeTextInfo(textInfos.POSITION_CARET)
-		#Only check that the caret is within the focus for things that ar not documents
-		#As for documents we should always override
-		if focus.role!=controlTypes.ROLE_DOCUMENT or controlTypes.STATE_EDITABLE in focus.states:
-			# Expand to one character, as isOverlapping() doesn't yield the desired results with collapsed ranges.
-			caretInfo.expand(textInfos.UNIT_CHARACTER)
-			if focusInfo.isOverlapping(caretInfo):
-				return False
-		# If we reach here, we do want to override tab/shift+tab if possible.
-		# Find the next/previous focusable node.
-		try:
-			item = next(self._iterNodesByType("focusable", direction, caretInfo))
-		except StopIteration:
-			return False
-		obj=item.obj
-		newInfo=item.textInfo
-		if obj == api.getFocusObject():
-			# This node is already focused, so we need to move to and speak this node here.
-			newCaret = newInfo.copy()
-			newCaret.collapse()
-			self._set_selection(newCaret,reason=controlTypes.REASON_FOCUS)
-			if self.passThrough:
-				obj.event_gainFocus()
-			else:
-				speech.speakTextInfo(newInfo,reason=controlTypes.REASON_FOCUS)
-		else:
-			# This node doesn't have the focus, so just set focus to it. The gainFocus event will handle the rest.
-			obj.setFocus()
-		return True
-
-	def script_tab(self, gesture):
-		if not self._tabOverride("next"):
-			gesture.send()
-
-	def script_shiftTab(self, gesture):
-		if not self._tabOverride("previous"):
-			gesture.send()
-
-	def event_focusEntered(self,obj,nextHandler):
-		if obj==self.rootNVDAObject:
-			self._enteringFromOutside = True
-		if self.passThrough:
-			 nextHandler()
-
-	def _shouldIgnoreFocus(self, obj):
-		"""Determines whether focus on a given object should be ignored.
-		@param obj: The object in question.
-		@type obj: L{NVDAObjects.NVDAObject}
-		@return: C{True} if focus on L{obj} should be ignored, C{False} otherwise.
-		@rtype: bool
-		"""
-		return False
-
-	def _postGainFocus(self, obj):
-		"""Executed after a gainFocus within the browseMode document.
-		This will not be executed if L{event_gainFocus} determined that it should abort and call nextHandler.
-		@param obj: The object that gained focus.
-		@type obj: L{NVDAObjects.NVDAObject}
-		"""
-
-	def _replayFocusEnteredEvents(self):
-		# We blocked the focusEntered events because we were in browse mode,
-		# but now that we've switched to focus mode, we need to fire them.
-		for parent in api.getFocusAncestors()[api.getFocusDifferenceLevel():]:
-			try:
-				parent.event_focusEntered()
-			except:
-				log.exception("Error executing focusEntered event: %s" % parent)
-
-	def event_gainFocus(self, obj, nextHandler):
-		enteringFromOutside=self._enteringFromOutside
-		self._enteringFromOutside=False
-		if not self.isReady:
-			if self.passThrough:
-				nextHandler()
-			return
-		if enteringFromOutside and not self.passThrough and self._lastFocusObj==obj:
-			# We're entering the document from outside (not returning from an inside object/application; #3145)
-			# and this was the last non-root node with focus, so ignore this focus event.
-			# Otherwise, if the user switches away and back to this document, the cursor will jump to this node.
-			# This is not ideal if the user was positioned over a node which cannot receive focus.
-			return
-		if obj==self.rootNVDAObject:
-			if self.passThrough:
-				return nextHandler()
-			return 
-		if not self.passThrough and self._shouldIgnoreFocus(obj):
-			return
-		self._lastFocusObj=obj
-
-		try:
-			focusInfo = self.makeTextInfo(obj)
-		except:
-			# This object is not in the treeInterceptor, even though it resides beneath the document.
-			# Automatic pass through should be enabled in certain circumstances where this occurs.
-			if not self.passThrough and self.shouldPassThrough(obj,reason=controlTypes.REASON_FOCUS):
-				self.passThrough=True
-				reportPassThrough(self)
-				self._replayFocusEnteredEvents()
-			return nextHandler()
-
-		#We only want to update the caret and speak the field if we're not in the same one as before
-		caretInfo=self.makeTextInfo(textInfos.POSITION_CARET)
-		# Expand to one character, as isOverlapping() doesn't treat, for example, (4,4) and (4,5) as overlapping.
-		caretInfo.expand(textInfos.UNIT_CHARACTER)
-		if not self._hadFirstGainFocus or not focusInfo.isOverlapping(caretInfo):
-			# The virtual caret is not within the focus node.
-			oldPassThrough=self.passThrough
-			passThrough=self.shouldPassThrough(obj,reason=controlTypes.REASON_FOCUS)
-			if not oldPassThrough and (passThrough or sayAllHandler.isRunning()):
-				# If pass-through is disabled, cancel speech, as a focus change should cause page reading to stop.
-				# This must be done before auto-pass-through occurs, as we want to stop page reading even if pass-through will be automatically enabled by this focus change.
-				speech.cancelSpeech()
-			self.passThrough=passThrough
-			if not self.passThrough:
-				# We read the info from the browseMode document  instead of the control itself.
-				speech.speakTextInfo(focusInfo,reason=controlTypes.REASON_FOCUS)
-				# However, we still want to update the speech property cache so that property changes will be spoken properly.
-				speech.speakObject(obj,controlTypes.REASON_ONLYCACHE)
-			else:
-				if not oldPassThrough:
-					self._replayFocusEnteredEvents()
-				nextHandler()
-			focusInfo.collapse()
-			self._set_selection(focusInfo,reason=controlTypes.REASON_FOCUS)
-		else:
-			# The virtual caret was already at the focused node.
-			if not self.passThrough:
-				# This focus change was caused by a virtual caret movement, so don't speak the focused node to avoid double speaking.
-				# However, we still want to update the speech property cache so that property changes will be spoken properly.
-				speech.speakObject(obj,controlTypes.REASON_ONLYCACHE)
-			else:
-				return nextHandler()
-
-		self._postGainFocus(obj)
-
-	event_gainFocus.ignoreIsReady=True
-
-	def _handleScrollTo(self, obj):
-		"""Handle scrolling the browseMode document to a given object in response to an event.
-		Subclasses should call this from an event which indicates that the document has scrolled.
-		@postcondition: The virtual caret is moved to L{obj} and the buffer content for L{obj} is reported.
-		@param obj: The object to which the document should scroll.
-		@type obj: L{NVDAObjects.NVDAObject}
-		@return: C{True} if the document was scrolled, C{False} if not.
-		@rtype: bool
-		@note: If C{False} is returned, calling events should probably call their nextHandler.
-		"""
-		if self.programmaticScrollMayFireEvent and self._lastProgrammaticScrollTime and time.time() - self._lastProgrammaticScrollTime < 0.4:
-			# This event was probably caused by this browseMode document's call to scrollIntoView().
-			# Therefore, ignore it. Otherwise, the cursor may bounce back to the scroll point.
-			# However, pretend we handled it, as we don't want it to be passed on to the object either.
-			return True
-
-		try:
-			scrollInfo = self.makeTextInfo(obj)
-		except:
-			return False
-
-		#We only want to update the caret and speak the field if we're not in the same one as before
-		caretInfo=self.makeTextInfo(textInfos.POSITION_CARET)
-		# Expand to one character, as isOverlapping() doesn't treat, for example, (4,4) and (4,5) as overlapping.
-		caretInfo.expand(textInfos.UNIT_CHARACTER)
-		if not scrollInfo.isOverlapping(caretInfo):
-			if scrollInfo.isCollapsed:
-				scrollInfo.expand(textInfos.UNIT_LINE)
-			speech.speakTextInfo(scrollInfo,reason=controlTypes.REASON_CARET)
-			scrollInfo.collapse()
-			self.selection = scrollInfo
-			return True
-
-		return False
-
-	APPLICATION_ROLES = (controlTypes.ROLE_APPLICATION, controlTypes.ROLE_DIALOG)
-	def _isNVDAObjectInApplication(self, obj):
-		"""Determine whether a given object is within an application.
-		The object is considered to be within an application if it or one of its ancestors has an application role.
-		This should only be called on objects beneath the treeInterceptor's root NVDAObject.
-		@param obj: The object in question.
-		@type obj: L{NVDAObjects.NVDAObject}
-		@return: C{True} if L{obj} is within an application, C{False} otherwise.
-		@rtype: bool
-		"""
-		while obj and obj != self.rootNVDAObject:
-			if obj.role in self.APPLICATION_ROLES:
-				return True
-			obj = obj.parent
-		return False
-
-	def _get_documentConstantIdentifier(self):
-		"""Get the constant identifier for this document.
-		This identifier should uniquely identify all instances (not just one instance) of a document for at least the current session of the hosting application.
-		Generally, the document URL should be used.
-		@return: The constant identifier for this document, C{None} if there is none.
-		"""
-		return None
-
-	def _get_shouldRememberCaretPositionAcrossLoads(self):
-		"""Specifies whether the position of the caret should be remembered when this document is loaded again.
-		This is useful when the browser remembers the scroll position for the document,
-		but does not communicate this information via APIs.
-		The remembered caret position is associated with this document using L{documentConstantIdentifier}.
-		@return: C{True} if the caret position should be remembered, C{False} if not.
-		@rtype: bool
-		"""
-		docConstId = self.documentConstantIdentifier
-		# Return True if the URL indicates that this is probably a web browser document.
-		# We do this check because we don't want to remember caret positions for email messages, etc.
-		return isinstance(docConstId, basestring) and docConstId.split("://", 1)[0] in ("http", "https", "ftp", "ftps", "file")
-
-	def _getInitialCaretPos(self):
-		"""Retrieve the initial position of the caret after the buffer has been loaded.
-		This position, if any, will be passed to L{makeTextInfo}.
-		Subclasses should extend this method.
-		@return: The initial position of the caret, C{None} if there isn't one.
-		@rtype: TextInfo position
-		"""
-		if self.shouldRememberCaretPositionAcrossLoads:
-			try:
-				return self.rootNVDAObject.appModule._browseModeRememberedCaretPositions[self.documentConstantIdentifier]
-			except KeyError:
-				pass
-		return None
-
-	def getEnclosingContainerRange(self,range):
-		range=range.copy()
-		range.collapse()
-		try:
-			item = next(self._iterNodesByType("container", "up", range))
-		except (NotImplementedError,StopIteration):
-			return
-		return item.textInfo
-
-	def script_moveToStartOfContainer(self,gesture):
-		info=self.makeTextInfo(textInfos.POSITION_CARET)
-		info.expand(textInfos.UNIT_CHARACTER)
-		container=self.getEnclosingContainerRange(info)
-		if not container:
-			# Translators: Reported when the user attempts to move to the start or end of a container (list, table, etc.) 
-			# But there is no container. 
-			ui.message(_("Not in a container"))
-			return
-		container.collapse()
-		self._set_selection(container, reason=REASON_QUICKNAV)
-		if not willSayAllResume(gesture):
-			container.expand(textInfos.UNIT_LINE)
-			speech.speakTextInfo(container, reason=controlTypes.REASON_FOCUS)
-	script_moveToStartOfContainer.resumeSayAllMode=sayAllHandler.CURSOR_CARET
-	# Translators: Description for the Move to start of container command in browse mode. 
-	script_moveToStartOfContainer.__doc__=_("Moves to the start of the container element, such as a list or table")
-
-	def script_movePastEndOfContainer(self,gesture):
-		info=self.makeTextInfo(textInfos.POSITION_CARET)
-		info.expand(textInfos.UNIT_CHARACTER)
-		container=self.getEnclosingContainerRange(info)
-		if not container:
-			ui.message(_("Not in a container"))
-			return
-		container.collapse(end=True)
-		docEnd=container.obj.makeTextInfo(textInfos.POSITION_LAST)
-		if container.compareEndPoints(docEnd,"endToEnd")>=0:
-			container=docEnd
-			# Translators: a message reported when:
-			# Review cursor is at the bottom line of the current navigator object.
-			# Landing at the end of a browse mode document when trying to jump to the end of the current container. 
-			ui.message(_("bottom"))
-		self._set_selection(container, reason=REASON_QUICKNAV)
-		if not willSayAllResume(gesture):
-			container.expand(textInfos.UNIT_LINE)
-			speech.speakTextInfo(container, reason=controlTypes.REASON_FOCUS)
-	script_movePastEndOfContainer.resumeSayAllMode=sayAllHandler.CURSOR_CARET
-	# Translators: Description for the Move past end of container command in browse mode. 
-	script_movePastEndOfContainer.__doc__=_("Moves past the end  of the container element, such as a list or table")
-
-	NOT_LINK_BLOCK_MIN_LEN = 30
-	def _isSuitableNotLinkBlock(self,range):
-		return len(range.text)>=self.NOT_LINK_BLOCK_MIN_LEN
-
-	def _iterNotLinkBlock(self, direction="next", pos=None):
-		links = self._iterNodesByType("link", direction=direction, pos=pos)
-		# We want to compare each link against the next link.
-		item1 = next(links)
-		while True:
-			item2 = next(links)
-			# If the distance between the links is small, this is probably just a piece of non-link text within a block of links; e.g. an inactive link of a nav bar.
-			if direction=="previous":
-				range=item1.textInfo.copy()
-				range.collapse()
-				range.setEndPoint(item2.textInfo,"startToEnd")
-			else:
-				range=item2.textInfo.copy()
-				range.collapse()
-				range.setEndPoint(item1.textInfo,"startToEnd")
-			if self._isSuitableNotLinkBlock(range):
-				yield TextInfoQuickNavItem("notLinkBlock",self,range)
-			item1=item2
-
-	__gestures={
-		"kb:NVDA+d": "activateLongDesc",
-		"kb:escape": "disablePassThrough",
-		"kb:alt+upArrow": "collapseOrExpandControl",
-		"kb:alt+downArrow": "collapseOrExpandControl",
-		"kb:tab": "tab",
-		"kb:shift+tab": "shiftTab",
-		"kb:shift+,": "moveToStartOfContainer",
-		"kb:,": "movePastEndOfContainer",
-	}
+	@property
+	def isAfterSelection(self):
+		caret=self.document.makeTextInfo(textInfos.POSITION_CARET)
+		return self.textInfo.compareEndPoints(caret, "startToStart") <= 0
+
+class BrowseModeTreeInterceptor(treeInterceptorHandler.TreeInterceptor):
+	scriptCategory = inputCore.SCRCAT_BROWSEMODE
+
+	def _get_shouldTrapNonCommandGestures(self):
+		return config.conf['virtualBuffers']['trapNonCommandGestures']
+
+	def script_trapNonCommandGesture(self,gesture):
+		winsound.PlaySound("default",1)
+
+	singleLetterNavEnabled=True #: Whether single letter navigation scripts should be active (true) or if these letters should fall to the application.
+
+	def getAlternativeScript(self,gesture,script):
+		if self.passThrough or not gesture.isCharacter:
+			return script
+		if not self.singleLetterNavEnabled:
+			return None
+		if not script and self.shouldTrapNonCommandGestures: 
+			script=self.script_trapNonCommandGesture
+		return script
+
+	def script_toggleSingleLetterNav(self,gesture):
+		if self.singleLetterNavEnabled:
+			self.singleLetterNavEnabled=False
+			# Translators: Reported when single letter navigation in browse mode is turned off.
+			ui.message(_("Single letter navigation off"))
+		else:
+			self.singleLetterNavEnabled=True
+			# Translators: Reported when single letter navigation in browse mode is turned on.
+			ui.message(_("Single letter navigation on"))
+	# Translators: the description for the toggleSingleLetterNavigation command in browse mode.
+	script_toggleSingleLetterNav.__doc__=_("Toggles single letter navigation on and off. When on, single letter keys in browse mode jump to various kinds of elements on the page. When off, these keys are passed to the application")
+
+	def _get_ElementsListDialog(self):
+		return ElementsListDialog
+
+	def _iterNodesByType(self,itemType,direction="next",pos=None):
+		"""
+		Yields L{QuickNavItem} objects representing the ordered positions in this document according to the type being searched for (e.g. link, heading, table etc).
+		@param itemType: the type being searched for (e.g. link, heading, table etc)
+		@type itemType: string
+		@param direction: the direction in which to search (next, previous, up)
+		@ type direction: string
+		@param pos: the position in the document from where to seart the search.
+		@type pos: Usually an L{textInfos.TextInfo} 
+		"""
+		return iter(())
+
+	def _quickNavScript(self,gesture, itemType, direction, errorMessage, readUnit):
+		if itemType=="notLinkBlock":
+			iterFactory=self._iterNotLinkBlock
+		else:
+			iterFactory=lambda direction,info: self._iterNodesByType(itemType,direction,info)
+		info=self.selection
+		try:
+			item = next(iterFactory(direction, info))
+		except NotImplementedError:
+			# Translators: a message when a particular quick nav command is not supported in the current document.
+			ui.message(_("Not supported in this document"))
+			return
+		except StopIteration:
+			ui.message(errorMessage)
+			return
+		item.moveTo()
+		if not gesture or not willSayAllResume(gesture):
+			item.report(readUnit=readUnit)
+
+	@classmethod
+	def addQuickNav(cls, itemType, key, nextDoc, nextError, prevDoc, prevError, readUnit=None):
+		scriptSuffix = itemType[0].upper() + itemType[1:]
+		scriptName = "next%s" % scriptSuffix
+		funcName = "script_%s" % scriptName
+		script = lambda self,gesture: self._quickNavScript(gesture, itemType, "next", nextError, readUnit)
+		script.__doc__ = nextDoc
+		script.__name__ = funcName
+		script.resumeSayAllMode=sayAllHandler.CURSOR_CARET
+		setattr(cls, funcName, script)
+		cls.__gestures["kb:%s" % key] = scriptName
+		scriptName = "previous%s" % scriptSuffix
+		funcName = "script_%s" % scriptName
+		script = lambda self,gesture: self._quickNavScript(gesture, itemType, "previous", prevError, readUnit)
+		script.__doc__ = prevDoc
+		script.__name__ = funcName
+		script.resumeSayAllMode=sayAllHandler.CURSOR_CARET
+		setattr(cls, funcName, script)
+		cls.__gestures["kb:shift+%s" % key] = scriptName
+
+	def script_elementsList(self,gesture):
+		# We need this to be a modal dialog, but it mustn't block this script.
+		def run():
+			gui.mainFrame.prePopup()
+			d = self.ElementsListDialog(self)
+			d.ShowModal()
+			d.Destroy()
+			gui.mainFrame.postPopup()
+		wx.CallAfter(run)
+	# Translators: the description for the Elements List command in browse mode.
+	script_elementsList.__doc__ = _("Lists various types of elements in this document")
+
+	__gestures={
+		"kb:NVDA+f7": "elementsList",
+		"kb:enter": "activatePosition",
+		"kb:space": "activatePosition",
+		"kb:NVDA+shift+space":"toggleSingleLetterNav",
+	}
+
+# Add quick navigation scripts.
+qn = BrowseModeTreeInterceptor.addQuickNav
+qn("heading", key="h",
+	# Translators: Input help message for a quick navigation command in browse mode.
+	nextDoc=_("moves to the next heading"),
+	# Translators: Message presented when the browse mode element is not found.
+	nextError=_("no next heading"),
+	# Translators: Input help message for a quick navigation command in browse mode.
+	prevDoc=_("moves to the previous heading"),
+	# Translators: Message presented when the browse mode element is not found.
+	prevError=_("no previous heading"))
+qn("heading1", key="1",
+	# Translators: Input help message for a quick navigation command in browse mode.
+	nextDoc=_("moves to the next heading at level 1"),
+	# Translators: Message presented when the browse mode element is not found.
+	nextError=_("no next heading at level 1"),
+	# Translators: Input help message for a quick navigation command in browse mode.
+	prevDoc=_("moves to the previous heading at level 1"),
+	# Translators: Message presented when the browse mode element is not found.
+	prevError=_("no previous heading at level 1"))
+qn("heading2", key="2",
+	# Translators: Input help message for a quick navigation command in browse mode.
+	nextDoc=_("moves to the next heading at level 2"),
+	# Translators: Message presented when the browse mode element is not found.
+	nextError=_("no next heading at level 2"),
+	# Translators: Input help message for a quick navigation command in browse mode.
+	prevDoc=_("moves to the previous heading at level 2"),
+	# Translators: Message presented when the browse mode element is not found.
+	prevError=_("no previous heading at level 2"))
+qn("heading3", key="3",
+	# Translators: Input help message for a quick navigation command in browse mode.
+	nextDoc=_("moves to the next heading at level 3"),
+	# Translators: Message presented when the browse mode element is not found.
+	nextError=_("no next heading at level 3"),
+	# Translators: Input help message for a quick navigation command in browse mode.
+	prevDoc=_("moves to the previous heading at level 3"),
+	# Translators: Message presented when the browse mode element is not found.
+	prevError=_("no previous heading at level 3"))
+qn("heading4", key="4",
+	# Translators: Input help message for a quick navigation command in browse mode.
+	nextDoc=_("moves to the next heading at level 4"),
+	# Translators: Message presented when the browse mode element is not found.
+	nextError=_("no next heading at level 4"),
+	# Translators: Input help message for a quick navigation command in browse mode.
+	prevDoc=_("moves to the previous heading at level 4"),
+	# Translators: Message presented when the browse mode element is not found.
+	prevError=_("no previous heading at level 4"))
+qn("heading5", key="5",
+	# Translators: Input help message for a quick navigation command in browse mode.
+	nextDoc=_("moves to the next heading at level 5"),
+	# Translators: Message presented when the browse mode element is not found.
+	nextError=_("no next heading at level 5"),
+	# Translators: Input help message for a quick navigation command in browse mode.
+	prevDoc=_("moves to the previous heading at level 5"),
+	# Translators: Message presented when the browse mode element is not found.
+	prevError=_("no previous heading at level 5"))
+qn("heading6", key="6",
+	# Translators: Input help message for a quick navigation command in browse mode.
+	nextDoc=_("moves to the next heading at level 6"),
+	# Translators: Message presented when the browse mode element is not found.
+	nextError=_("no next heading at level 6"),
+	# Translators: Input help message for a quick navigation command in browse mode.
+	prevDoc=_("moves to the previous heading at level 6"),
+	# Translators: Message presented when the browse mode element is not found.
+	prevError=_("no previous heading at level 6"))
+qn("table", key="t",
+	# Translators: Input help message for a quick navigation command in browse mode.
+	nextDoc=_("moves to the next table"),
+	# Translators: Message presented when the browse mode element is not found.
+	nextError=_("no next table"),
+	# Translators: Input help message for a quick navigation command in browse mode.
+	prevDoc=_("moves to the previous table"),
+	# Translators: Message presented when the browse mode element is not found.
+	prevError=_("no previous table"),
+	readUnit=textInfos.UNIT_LINE)
+qn("link", key="k",
+	# Translators: Input help message for a quick navigation command in browse mode.
+	nextDoc=_("moves to the next link"),
+	# Translators: Message presented when the browse mode element is not found.
+	nextError=_("no next link"),
+	# Translators: Input help message for a quick navigation command in browse mode.
+	prevDoc=_("moves to the previous link"),
+	# Translators: Message presented when the browse mode element is not found.
+	prevError=_("no previous link"))
+qn("visitedLink", key="v",
+	# Translators: Input help message for a quick navigation command in browse mode.
+	nextDoc=_("moves to the next visited link"),
+	# Translators: Message presented when the browse mode element is not found.
+	nextError=_("no next visited link"),
+	# Translators: Input help message for a quick navigation command in browse mode.
+	prevDoc=_("moves to the previous visited link"),
+	# Translators: Message presented when the browse mode element is not found.
+	prevError=_("no previous visited link"))
+qn("unvisitedLink", key="u",
+	# Translators: Input help message for a quick navigation command in browse mode.
+	nextDoc=_("moves to the next unvisited link"),
+	# Translators: Message presented when the browse mode element is not found.
+	nextError=_("no next unvisited link"),
+	# Translators: Input help message for a quick navigation command in browse mode.
+	prevDoc=_("moves to the previous unvisited link"), 
+	# Translators: Message presented when the browse mode element is not found.
+	prevError=_("no previous unvisited link"))
+qn("formField", key="f",
+	# Translators: Input help message for a quick navigation command in browse mode.
+	nextDoc=_("moves to the next form field"),
+	# Translators: Message presented when the browse mode element is not found.
+	nextError=_("no next form field"),
+	# Translators: Input help message for a quick navigation command in browse mode.
+	prevDoc=_("moves to the previous form field"),
+	# Translators: Message presented when the browse mode element is not found.
+	prevError=_("no previous form field"),
+	readUnit=textInfos.UNIT_LINE)
+qn("list", key="l",
+	# Translators: Input help message for a quick navigation command in browse mode.
+	nextDoc=_("moves to the next list"),
+	# Translators: Message presented when the browse mode element is not found.
+	nextError=_("no next list"),
+	# Translators: Input help message for a quick navigation command in browse mode.
+	prevDoc=_("moves to the previous list"),
+	# Translators: Message presented when the browse mode element is not found.
+	prevError=_("no previous list"),
+	readUnit=textInfos.UNIT_LINE)
+qn("listItem", key="i",
+	# Translators: Input help message for a quick navigation command in browse mode.
+	nextDoc=_("moves to the next list item"),
+	# Translators: Message presented when the browse mode element is not found.
+	nextError=_("no next list item"),
+	# Translators: Input help message for a quick navigation command in browse mode.
+	prevDoc=_("moves to the previous list item"),
+	# Translators: Message presented when the browse mode element is not found.
+	prevError=_("no previous list item"))
+qn("button", key="b",
+	# Translators: Input help message for a quick navigation command in browse mode.
+	nextDoc=_("moves to the next button"),
+	# Translators: Message presented when the browse mode element is not found.
+	nextError=_("no next button"),
+	# Translators: Input help message for a quick navigation command in browse mode.
+	prevDoc=_("moves to the previous button"),
+	# Translators: Message presented when the browse mode element is not found.
+	prevError=_("no previous button"))
+qn("edit", key="e",
+	# Translators: Input help message for a quick navigation command in browse mode.
+	nextDoc=_("moves to the next edit field"),
+	# Translators: Message presented when the browse mode element is not found.
+	nextError=_("no next edit field"),
+	# Translators: Input help message for a quick navigation command in browse mode.
+	prevDoc=_("moves to the previous edit field"),
+	# Translators: Message presented when the browse mode element is not found.
+	prevError=_("no previous edit field"),
+	readUnit=textInfos.UNIT_LINE)
+qn("frame", key="m",
+	# Translators: Input help message for a quick navigation command in browse mode.
+	nextDoc=_("moves to the next frame"),
+	# Translators: Message presented when the browse mode element is not found.
+	nextError=_("no next frame"),
+	# Translators: Input help message for a quick navigation command in browse mode.
+	prevDoc=_("moves to the previous frame"),
+	# Translators: Message presented when the browse mode element is not found.
+	prevError=_("no previous frame"),
+	readUnit=textInfos.UNIT_LINE)
+qn("separator", key="s",
+	# Translators: Input help message for a quick navigation command in browse mode.
+	nextDoc=_("moves to the next separator"),
+	# Translators: Message presented when the browse mode element is not found.
+	nextError=_("no next separator"),
+	# Translators: Input help message for a quick navigation command in browse mode.
+	prevDoc=_("moves to the previous separator"),
+	# Translators: Message presented when the browse mode element is not found.
+	prevError=_("no previous separator"))
+qn("radioButton", key="r",
+	# Translators: Input help message for a quick navigation command in browse mode.
+	nextDoc=_("moves to the next radio button"),
+	# Translators: Message presented when the browse mode element is not found.
+	nextError=_("no next radio button"),
+	# Translators: Input help message for a quick navigation command in browse mode.
+	prevDoc=_("moves to the previous radio button"),
+	# Translators: Message presented when the browse mode element is not found.
+	prevError=_("no previous radio button"))
+qn("comboBox", key="c",
+	# Translators: Input help message for a quick navigation command in browse mode.
+	nextDoc=_("moves to the next combo box"),
+	# Translators: Message presented when the browse mode element is not found.
+	nextError=_("no next combo box"),
+	# Translators: Input help message for a quick navigation command in browse mode.
+	prevDoc=_("moves to the previous combo box"),
+	# Translators: Message presented when the browse mode element is not found.
+	prevError=_("no previous combo box"))
+qn("checkBox", key="x",
+	# Translators: Input help message for a quick navigation command in browse mode.
+	nextDoc=_("moves to the next check box"),
+	# Translators: Message presented when the browse mode element is not found.
+	nextError=_("no next check box"),
+	# Translators: Input help message for a quick navigation command in browse mode.
+	prevDoc=_("moves to the previous check box"),
+	# Translators: Message presented when the browse mode element is not found.
+	prevError=_("no previous check box"))
+qn("graphic", key="g",
+	# Translators: Input help message for a quick navigation command in browse mode.
+	nextDoc=_("moves to the next graphic"),
+	# Translators: Message presented when the browse mode element is not found.
+	nextError=_("no next graphic"),
+	# Translators: Input help message for a quick navigation command in browse mode.
+	prevDoc=_("moves to the previous graphic"),
+	# Translators: Message presented when the browse mode element is not found.
+	prevError=_("no previous graphic"))
+qn("blockQuote", key="q",
+	# Translators: Input help message for a quick navigation command in browse mode.
+	nextDoc=_("moves to the next block quote"),
+	# Translators: Message presented when the browse mode element is not found.
+	nextError=_("no next block quote"),
+	# Translators: Input help message for a quick navigation command in browse mode.
+	prevDoc=_("moves to the previous block quote"), 
+	# Translators: Message presented when the browse mode element is not found.
+	prevError=_("no previous block quote"))
+qn("notLinkBlock", key="n",
+	# Translators: Input help message for a quick navigation command in browse mode.
+	nextDoc=_("skips forward past a block of links"),
+	# Translators: Message presented when the browse mode element is not found.
+	nextError=_("no more text after a block of links"),
+	# Translators: Input help message for a quick navigation command in browse mode.
+	prevDoc=_("skips backward past a block of links"),
+	# Translators: Message presented when the browse mode element is not found.
+	prevError=_("no more text before a block of links"),
+	readUnit=textInfos.UNIT_LINE)
+qn("landmark", key="d",
+	# Translators: Input help message for a quick navigation command in browse mode.
+	nextDoc=_("moves to the next landmark"),
+	# Translators: Message presented when the browse mode element is not found.
+	nextError=_("no next landmark"),
+	# Translators: Input help message for a quick navigation command in browse mode.
+	prevDoc=_("moves to the previous landmark"),
+	# Translators: Message presented when the browse mode element is not found.
+	prevError=_("no previous landmark"),
+	readUnit=textInfos.UNIT_LINE)
+qn("embeddedObject", key="o",
+	# Translators: Input help message for a quick navigation command in browse mode.
+	nextDoc=_("moves to the next embedded object"),
+	# Translators: Message presented when the browse mode element is not found.
+	nextError=_("no next embedded object"),
+	# Translators: Input help message for a quick navigation command in browse mode.
+	prevDoc=_("moves to the previous embedded object"),
+	# Translators: Message presented when the browse mode element is not found.
+	prevError=_("no previous embedded object"))
+qn("annotation", key="a",
+	# Translators: Input help message for a quick navigation command in browse mode.
+	nextDoc=_("moves to the next annotation"),
+	# Translators: Message presented when the browse mode element is not found.
+	nextError=_("no next annotation"),
+	# Translators: Input help message for a quick navigation command in browse mode.
+	prevDoc=_("moves to the previous annotation"),
+	# Translators: Message presented when the browse mode element is not found.
+	prevError=_("no previous annotation"))
+del qn
+
+class ElementsListDialog(wx.Dialog):
+	ELEMENT_TYPES = (
+		# Translators: The label of a radio button to select the type of element
+		# in the browse mode Elements List dialog.
+		("link", _("Lin&ks")),
+		# Translators: The label of a radio button to select the type of element
+		# in the browse mode Elements List dialog.
+		("heading", _("&Headings")),
+		# Translators: The label of a radio button to select the type of element
+		# in the browse mode Elements List dialog.
+		("landmark", _("Lan&dmarks")),
+	)
+
+	Element = collections.namedtuple("Element", ("item", "parent"))
+
+	lastSelectedElementType=0
+
+	def __init__(self, document):
+		self.document = document
+		# Translators: The title of the browse mode Elements List dialog.
+		super(ElementsListDialog, self).__init__(gui.mainFrame, wx.ID_ANY, _("Elements List"))
+		mainSizer = wx.BoxSizer(wx.VERTICAL)
+
+		# Translators: The label of a group of radio buttons to select the type of element
+		# in the browse mode Elements List dialog.
+		child = wx.RadioBox(self, wx.ID_ANY, label=_("Type:"), choices=tuple(et[1] for et in self.ELEMENT_TYPES))
+		child.SetSelection(self.lastSelectedElementType)
+		child.Bind(wx.EVT_RADIOBOX, self.onElementTypeChange)
+		mainSizer.Add(child,proportion=1)
+
+		self.tree = wx.TreeCtrl(self, wx.ID_ANY, style=wx.TR_HAS_BUTTONS | wx.TR_HIDE_ROOT | wx.TR_SINGLE)
+		self.tree.Bind(wx.EVT_SET_FOCUS, self.onTreeSetFocus)
+		self.tree.Bind(wx.EVT_CHAR, self.onTreeChar)
+		self.treeRoot = self.tree.AddRoot("root")
+		mainSizer.Add(self.tree,proportion=7,flag=wx.EXPAND)
+
+		sizer = wx.BoxSizer(wx.HORIZONTAL)
+		# Translators: The label of an editable text field to filter the elements
+		# in the browse mode Elements List dialog.
+		label = wx.StaticText(self, wx.ID_ANY, _("&Filter by:"))
+		sizer.Add(label)
+		self.filterEdit = wx.TextCtrl(self, wx.ID_ANY)
+		self.filterEdit.Bind(wx.EVT_TEXT, self.onFilterEditTextChange)
+		sizer.Add(self.filterEdit)
+		mainSizer.Add(sizer,proportion=1)
+
+		sizer = wx.BoxSizer(wx.HORIZONTAL)
+		# Translators: The label of a button to activate an element
+		# in the browse mode Elements List dialog.
+		self.activateButton = wx.Button(self, wx.ID_ANY, _("&Activate"))
+		self.activateButton.Bind(wx.EVT_BUTTON, lambda evt: self.onAction(True))
+		sizer.Add(self.activateButton)
+		# Translators: The label of a button to move to an element
+		# in the browse mode Elements List dialog.
+		self.moveButton = wx.Button(self, wx.ID_ANY, _("&Move to"))
+		self.moveButton.Bind(wx.EVT_BUTTON, lambda evt: self.onAction(False))
+		sizer.Add(self.moveButton)
+		sizer.Add(wx.Button(self, wx.ID_CANCEL))
+		mainSizer.Add(sizer,proportion=1)
+
+		mainSizer.Fit(self)
+		self.SetSizer(mainSizer)
+
+		self.tree.SetFocus()
+		self.initElementType(self.ELEMENT_TYPES[self.lastSelectedElementType][0])
+		self.Center(wx.BOTH | wx.CENTER_ON_SCREEN)
+
+	def onElementTypeChange(self, evt):
+		elementType=evt.GetInt()
+		# We need to make sure this gets executed after the focus event.
+		# Otherwise, NVDA doesn't seem to get the event.
+		queueHandler.queueFunction(queueHandler.eventQueue, self.initElementType, self.ELEMENT_TYPES[elementType][0])
+		self.lastSelectedElementType=elementType
+
+	def initElementType(self, elType):
+		if elType == "link":
+			# Links can be activated.
+			self.activateButton.Enable()
+			self.SetAffirmativeId(self.activateButton.GetId())
+		else:
+			# No other element type can be activated.
+			self.activateButton.Disable()
+			self.SetAffirmativeId(self.moveButton.GetId())
+
+		# Gather the elements of this type.
+		self._elements = []
+		self._initialElement = None
+
+		parentElements = []
+		for item in self.document._iterNodesByType(elType):
+			# Find the parent element, if any.
+			for parent in reversed(parentElements):
+				if item.isChild(parent.item):
+					break
+				else:
+					# We're not a child of this parent, so this parent has no more children and can be removed from the stack.
+					parentElements.pop()
+			else:
+				# No parent found, so we're at the root.
+				# Note that parentElements will be empty at this point, as all parents are no longer relevant and have thus been removed from the stack.
+				parent = None
+
+			element=self.Element(item,parent)
+			self._elements.append(element)
+
+			if item.isAfterSelection:
+				# The element immediately preceding or overlapping the caret should be the initially selected element.
+				# This element immediately follows the caret, so we want the previous element.
+				try:
+					self._initialElement = self._elements[-1]
+				except IndexError:
+					# No previous element.
+					pass
+
+			# This could be the parent of a subsequent element, so add it to the parents stack.
+			parentElements.append(element)
+
+		# Start with no filtering.
+		self.filter("", newElementType=True)
+
+	def filter(self, filterText, newElementType=False):
+		# If this is a new element type, use the element nearest the cursor.
+		# Otherwise, use the currently selected element.
+		defaultElement = self._initialElement if newElementType else self.tree.GetItemPyData(self.tree.GetSelection())
+		# Clear the tree.
+		self.tree.DeleteChildren(self.treeRoot)
+
+		# Populate the tree with elements matching the filter text.
+		elementsToTreeItems = {}
+		item = None
+		defaultItem = None
+		matched = False
+		#Do case-insensitive matching by lowering both filterText and each element's text.
+		filterText=filterText.lower()
+		for element in self._elements:
+			if filterText not in element.item.label.lower():
+				item = None
+				continue
+			matched = True
+			parent = element.parent
+			if parent:
+				parent = elementsToTreeItems.get(parent)
+			item = self.tree.AppendItem(parent or self.treeRoot, element.item.label)
+			self.tree.SetItemPyData(item, element)
+			elementsToTreeItems[element] = item
+			if element == defaultElement:
+				defaultItem = item
+
+		self.tree.ExpandAll()
+
+		if not matched:
+			# No items, so disable the buttons.
+			self.activateButton.Disable()
+			self.moveButton.Disable()
+			return
+
+		# If there's no default item, use the first item in the tree.
+		self.tree.SelectItem(defaultItem or self.tree.GetFirstChild(self.treeRoot)[0])
+		# Enable the button(s).
+		# If the activate button isn't the default button, it is disabled for this element type and shouldn't be enabled here.
+		if self.AffirmativeId == self.activateButton.Id:
+			self.activateButton.Enable()
+		self.moveButton.Enable()
+
+	def onTreeSetFocus(self, evt):
+		# Start with no search.
+		self._searchText = ""
+		self._searchCallLater = None
+		evt.Skip()
+
+	def onTreeChar(self, evt):
+		key = evt.KeyCode
+
+		if key == wx.WXK_RETURN:
+			# The enter key should be propagated to the dialog and thus activate the default button,
+			# but this is broken (wx ticket #3725).
+			# Therefore, we must catch the enter key here.
+			# Activate the current default button.
+			evt = wx.CommandEvent(wx.wxEVT_COMMAND_BUTTON_CLICKED, wx.ID_ANY)
+			button = self.FindWindowById(self.AffirmativeId)
+			if button.Enabled:
+				button.ProcessEvent(evt)
+			else:
+				wx.Bell()
+
+		elif key >= wx.WXK_START or key == wx.WXK_BACK:
+			# Non-printable character.
+			self._searchText = ""
+			evt.Skip()
+
+		else:
+			# Search the list.
+			# We have to implement this ourselves, as tree views don't accept space as a search character.
+			char = unichr(evt.UnicodeKey).lower()
+			# IF the same character is typed twice, do the same search.
+			if self._searchText != char:
+				self._searchText += char
+			if self._searchCallLater:
+				self._searchCallLater.Restart()
+			else:
+				self._searchCallLater = wx.CallLater(1000, self._clearSearchText)
+			self.search(self._searchText)
+
+	def _clearSearchText(self):
+		self._searchText = ""
+
+	def search(self, searchText):
+		item = self.tree.GetSelection()
+		if not item:
+			# No items.
+			return
+
+		# First try searching from the current item.
+		# Failing that, search from the first item.
+		items = itertools.chain(self._iterReachableTreeItemsFromItem(item), self._iterReachableTreeItemsFromItem(self.tree.GetFirstChild(self.treeRoot)[0]))
+		if len(searchText) == 1:
+			# If only a single character has been entered, skip (search after) the current item.
+			next(items)
+
+		for item in items:
+			if self.tree.GetItemText(item).lower().startswith(searchText):
+				self.tree.SelectItem(item)
+				return
+
+		# Not found.
+		wx.Bell()
+
+	def _iterReachableTreeItemsFromItem(self, item):
+		while item:
+			yield item
+
+			childItem = self.tree.GetFirstChild(item)[0]
+			if childItem and self.tree.IsExpanded(item):
+				# Has children and is reachable, so recurse.
+				for childItem in self._iterReachableTreeItemsFromItem(childItem):
+					yield childItem
+
+			item = self.tree.GetNextSibling(item)
+
+	def onFilterEditTextChange(self, evt):
+		self.filter(self.filterEdit.GetValue())
+		evt.Skip()
+
+	def onAction(self, activate):
+		self.Close()
+		# Save off the last selected element type on to the class so its used in initialization next time.
+		self.__class__.lastSelectedElementType=self.lastSelectedElementType
+		item = self.tree.GetSelection()
+		item = self.tree.GetItemPyData(item).item
+		if activate:
+			item.activate()
+		else:
+			def move():
+				speech.cancelSpeech()
+				item.moveTo()
+				item.report()
+			wx.CallLater(100, move)
+
+class BrowseModeDocumentTextInfo(textInfos.TextInfo):
+
+	def getControlFieldSpeech(self, attrs, ancestorAttrs, fieldType, formatConfig=None, extraDetail=False, reason=None):
+		textList = []
+		landmark = attrs.get("landmark")
+		if formatConfig["reportLandmarks"] and fieldType == "start_addedToControlFieldStack" and landmark:
+			try:
+				textList.append(attrs["name"])
+			except KeyError:
+				pass
+			if landmark == "region":
+				# The word landmark is superfluous for regions.
+				textList.append(aria.landmarkRoles[landmark])
+			else:
+				textList.append(_("%s landmark") % aria.landmarkRoles[landmark])
+		textList.append(super(BrowseModeDocumentTextInfo, self).getControlFieldSpeech(attrs, ancestorAttrs, fieldType, formatConfig, extraDetail, reason))
+		return " ".join(textList)
+
+	def getControlFieldBraille(self, field, ancestors, reportStart, formatConfig):
+		textList = []
+		landmark = field.get("landmark")
+		if formatConfig["reportLandmarks"] and reportStart and landmark and field.get("_startOfNode"):
+			try:
+				textList.append(field["name"])
+			except KeyError:
+				pass
+			if landmark == "region":
+				# The word landmark is superfluous for regions.
+				textList.append(aria.landmarkRoles[landmark])
+			else:
+				# Translators: This is spoken and brailled to indicate a landmark (example output: main landmark).
+				textList.append(_("%s landmark") % aria.landmarkRoles[landmark])
+		text = super(BrowseModeDocumentTextInfo, self).getControlFieldBraille(field, ancestors, reportStart, formatConfig)
+		if text:
+			textList.append(text)
+		return " ".join(textList)
+
+	def _get_focusableNVDAObjectAtStart(self):
+		try:
+			item = next(self.obj._iterNodesByType("focusable", "up", self))
+		except StopIteration:
+			return self.obj.rootNVDAObject
+		if not item:
+			return self.obj.rootNVDAObject
+		return item.obj
+
+class BrowseModeDocumentTreeInterceptor(cursorManager.CursorManager,BrowseModeTreeInterceptor,treeInterceptorHandler.DocumentTreeInterceptor):
+
+	programmaticScrollMayFireEvent = False
+
+	def __init__(self,obj):
+		super(BrowseModeDocumentTreeInterceptor,self).__init__(obj)
+		self.disableAutoPassThrough = False
+		self._lastProgrammaticScrollTime = None
+		self.documentConstantIdentifier = self.documentConstantIdentifier
+		self._lastFocusObj = None
+		self._hadFirstGainFocus = False
+		self._enteringFromOutside = True
+		# We need to cache this because it will be unavailable once the document dies.
+		if not hasattr(self.rootNVDAObject.appModule, "_browseModeRememberedCaretPositions"):
+			self.rootNVDAObject.appModule._browseModeRememberedCaretPositions = {}
+		self._lastCaretPosition = None
+
+	def terminate(self):
+		if self.shouldRememberCaretPositionAcrossLoads and self._lastCaretPosition:
+			try:
+				self.rootNVDAObject.appModule._browseModeRememberedCaretPositions[self.documentConstantIdentifier] = self._lastCaretPosition
+			except AttributeError:
+				# The app module died.
+				pass
+
+	def event_treeInterceptor_gainFocus(self):
+		"""Triggered when this browse mode document gains focus.
+		This event is only fired upon entering this treeInterceptor when it was not the current treeInterceptor before.
+		This is different to L{event_gainFocus}, which is fired when an object inside this treeInterceptor gains focus, even if that object is in the same treeInterceptor.
+		"""
+		doSayAll=False
+		hadFirstGainFocus=self._hadFirstGainFocus
+		if not hadFirstGainFocus:
+			# This treeInterceptor is gaining focus for the first time.
+			# Fake a focus event on the focus object, as the treeInterceptor may have missed the actual focus event.
+			focus = api.getFocusObject()
+			self.event_gainFocus(focus, lambda: focus.event_gainFocus())
+			if not self.passThrough:
+				# We only set the caret position if in browse mode.
+				# If in focus mode, the document must have forced the focus somewhere,
+				# so we don't want to override it.
+				initialPos = self._getInitialCaretPos()
+				if initialPos:
+					self.selection = self.makeTextInfo(initialPos)
+				reportPassThrough(self)
+				doSayAll=config.conf['virtualBuffers']['autoSayAllOnPageLoad']
+			self._hadFirstGainFocus = True
+
+		if not self.passThrough:
+			if doSayAll:
+				speech.speakObjectProperties(self.rootNVDAObject,name=True,states=True,reason=controlTypes.REASON_FOCUS)
+				sayAllHandler.readText(sayAllHandler.CURSOR_CARET)
+			else:
+				# Speak it like we would speak focus on any other document object.
+				# This includes when entering the treeInterceptor for the first time:
+				if not hadFirstGainFocus:
+					speech.speakObject(self.rootNVDAObject, reason=controlTypes.REASON_FOCUS)
+				else:
+					# And when coming in from an outside object
+					# #4069 But not when coming up from a non-rendered descendant.
+					ancestors=api.getFocusAncestors()
+					fdl=api.getFocusDifferenceLevel()
+					try:
+						tl=ancestors.index(self.rootNVDAObject)
+					except ValueError:
+						tl=len(ancestors)
+					if fdl<=tl:
+						speech.speakObject(self.rootNVDAObject, reason=controlTypes.REASON_FOCUS)
+				info = self.selection
+				if not info.isCollapsed:
+					speech.speakSelectionMessage(_("selected %s"), info.text)
+				else:
+					info.expand(textInfos.UNIT_LINE)
+					speech.speakTextInfo(info, reason=controlTypes.REASON_CARET, unit=textInfos.UNIT_LINE)
+
+		reportPassThrough(self)
+		braille.handler.handleGainFocus(self)
+
+	def _activatePosition(self,info):
+		info.activate()
+
+	def script_activatePosition(self,gesture):
+		info=self.makeTextInfo(textInfos.POSITION_CARET)
+		self._activatePosition(info)
+	# Translators: the description for the activatePosition script on browseMode documents.
+	script_activatePosition.__doc__ = _("activates the current object in the document")
+
+	def event_caret(self, obj, nextHandler):
+		if self.passThrough:
+			nextHandler()
+
+	def _activateNVDAObject(self, obj):
+		"""Activate an object in response to a user request.
+		This should generally perform the default action or click on the object.
+		@param obj: The object to activate.
+		@type obj: L{NVDAObjects.NVDAObject}
+		"""
+		obj.doAction()
+
+	def _activateLongDesc(self,controlField):
+		"""
+		Activates (presents) the long description for a particular field (usually a graphic).
+		@param controlField: the field who's long description should be activated. This field is guaranteed to have states containing HASLONGDESC state. 
+		@type controlField: dict
+		"""
+		raise NotImplementedError
+
+	def _activatePosition(self, info):
+		obj = info.NVDAObjectAtStart
+		if not obj:
+			return
+		if obj.role == controlTypes.ROLE_MATH:
+			import mathPres
+			try:
+				return mathPres.interactWithMathMl(obj.mathMl)
+			except (NotImplementedError, LookupError):
+				pass
+			return
+		if self.shouldPassThrough(obj):
+			obj.setFocus()
+			self.passThrough = True
+			reportPassThrough(self)
+		elif obj.role == controlTypes.ROLE_EMBEDDEDOBJECT or obj.role in self.APPLICATION_ROLES:
+			obj.setFocus()
+			speech.speakObject(obj, reason=controlTypes.REASON_FOCUS)
+		else:
+			self._activateNVDAObject(obj)
+
+	def _set_selection(self, info, reason=controlTypes.REASON_CARET):
+		super(BrowseModeDocumentTreeInterceptor, self)._set_selection(info)
+		if isScriptWaiting() or not info.isCollapsed:
+			return
+		# Save the last caret position for use in terminate().
+		# This must be done here because the buffer might be cleared just before terminate() is called,
+		# causing the last caret position to be lost.
+		caret = info.copy()
+		caret.collapse()
+		self._lastCaretPosition = caret.bookmark
+		review.handleCaretMove(caret)
+		if reason == controlTypes.REASON_FOCUS:
+			focusObj = api.getFocusObject()
+			if focusObj==self.rootNVDAObject:
+				return
+		else:
+			focusObj=info.focusableNVDAObjectAtStart
+			obj=info.NVDAObjectAtStart
+			if not obj:
+				log.debugWarning("Invalid NVDAObjectAtStart")
+				return
+			if obj==self.rootNVDAObject:
+				return
+			if focusObj and not eventHandler.isPendingEvents("gainFocus") and focusObj!=self.rootNVDAObject and focusObj != api.getFocusObject() and self._shouldSetFocusToObj(focusObj):
+				focusObj.setFocus()
+			obj.scrollIntoView()
+			if self.programmaticScrollMayFireEvent:
+				self._lastProgrammaticScrollTime = time.time()
+		self.passThrough=self.shouldPassThrough(focusObj,reason=reason)
+		# Queue the reporting of pass through mode so that it will be spoken after the actual content.
+		queueHandler.queueFunction(queueHandler.eventQueue, reportPassThrough, self)
+
+	def _shouldSetFocusToObj(self, obj):
+		"""Determine whether an object should receive focus.
+		Subclasses may extend or override this method.
+		@param obj: The object in question.
+		@type obj: L{NVDAObjects.NVDAObject}
+		"""
+		return obj.role not in self.APPLICATION_ROLES and obj.isFocusable and obj.role!=controlTypes.ROLE_EMBEDDEDOBJECT
+
+	def script_activateLongDesc(self,gesture):
+		info=self.makeTextInfo(textInfos.POSITION_CARET)
+		info.expand("character")
+		for field in reversed(info.getTextWithFields()):
+			if isinstance(field,textInfos.FieldCommand) and field.command=="controlStart":
+				states=field.field.get('states')
+				if states and controlTypes.STATE_HASLONGDESC in states:
+					self._activateLongDesc(field.field)
+					break
+		else:
+			# Translators: the message presented when the activateLongDescription script cannot locate a long description to activate.
+			ui.message(_("No long description"))
+	# Translators: the description for the activateLongDescription script on browseMode documents.
+	script_activateLongDesc.__doc__=_("Shows the long description at this position if one is found.")
+
+	def shouldPassThrough(self, obj, reason=None):
+		"""Determine whether pass through mode should be enabled or disabled for a given object.
+		@param obj: The object in question.
+		@type obj: L{NVDAObjects.NVDAObject}
+		@param reason: The reason for this query; one of the output reasons, L{REASON_QUICKNAV}, or C{None} for manual pass through mode activation by the user.
+		@return: C{True} if pass through mode should be enabled, C{False} if it should be disabled.
+		"""
+		if reason and (
+			self.disableAutoPassThrough
+			or (reason == controlTypes.REASON_FOCUS and not config.conf["virtualBuffers"]["autoPassThroughOnFocusChange"])
+			or (reason == controlTypes.REASON_CARET and not config.conf["virtualBuffers"]["autoPassThroughOnCaretMove"])
+		):
+			# This check relates to auto pass through and auto pass through is disabled, so don't change the pass through state.
+			return self.passThrough
+		if reason == REASON_QUICKNAV:
+			return False
+		states = obj.states
+		role = obj.role
+		# Menus sometimes get focus due to menuStart events even though they don't report as focused/focusable.
+		if not obj.isFocusable and controlTypes.STATE_FOCUSED not in states and role != controlTypes.ROLE_POPUPMENU:
+			return False
+		if controlTypes.STATE_READONLY in states and role not in (controlTypes.ROLE_EDITABLETEXT, controlTypes.ROLE_COMBOBOX):
+			return False
+		if reason == controlTypes.REASON_CARET:
+			return role == controlTypes.ROLE_EDITABLETEXT or (role == controlTypes.ROLE_DOCUMENT and controlTypes.STATE_EDITABLE in states)
+		if reason == controlTypes.REASON_FOCUS and role in (controlTypes.ROLE_LISTITEM, controlTypes.ROLE_RADIOBUTTON, controlTypes.ROLE_TAB):
+			return True
+		if role in (controlTypes.ROLE_COMBOBOX, controlTypes.ROLE_EDITABLETEXT, controlTypes.ROLE_LIST, controlTypes.ROLE_SLIDER, controlTypes.ROLE_TABCONTROL, controlTypes.ROLE_MENUBAR, controlTypes.ROLE_POPUPMENU, controlTypes.ROLE_MENUITEM, controlTypes.ROLE_TREEVIEW, controlTypes.ROLE_TREEVIEWITEM, controlTypes.ROLE_SPINBUTTON, controlTypes.ROLE_TABLEROW, controlTypes.ROLE_TABLECELL, controlTypes.ROLE_TABLEROWHEADER, controlTypes.ROLE_TABLECOLUMNHEADER, controlTypes.ROLE_CHECKMENUITEM, controlTypes.ROLE_RADIOMENUITEM) or controlTypes.STATE_EDITABLE in states:
+			return True
+		if reason == controlTypes.REASON_FOCUS:
+			# If this is a focus change, pass through should be enabled for certain ancestor containers.
+			while obj and obj != self.rootNVDAObject:
+				if obj.role == controlTypes.ROLE_TOOLBAR:
+					return True
+				obj = obj.parent
+		return False
+
+	def event_caretMovementFailed(self, obj, nextHandler, gesture=None):
+		if not self.passThrough or not gesture or not config.conf["virtualBuffers"]["autoPassThroughOnCaretMove"]:
+			return nextHandler()
+		if gesture.mainKeyName in ("home", "end"):
+			# Home, end, control+home and control+end should not disable pass through.
+			return nextHandler()
+		script = self.getScript(gesture)
+		if not script:
+			return nextHandler()
+
+		# We've hit the edge of the focused control.
+		# Therefore, move the virtual caret to the same edge of the field.
+		info = self.makeTextInfo(textInfos.POSITION_CARET)
+		info.expand(info.UNIT_CONTROLFIELD)
+		if gesture.mainKeyName in ("leftArrow", "upArrow", "pageUp"):
+			info.collapse()
+		else:
+			info.collapse(end=True)
+			info.move(textInfos.UNIT_CHARACTER, -1)
+		info.updateCaret()
+
+		scriptHandler.queueScript(script, gesture)
+
+	def script_disablePassThrough(self, gesture):
+		if not self.passThrough or self.disableAutoPassThrough:
+			return gesture.send()
+		self.passThrough = False
+		self.disableAutoPassThrough = False
+		reportPassThrough(self)
+	script_disablePassThrough.ignoreTreeInterceptorPassThrough = True
+
+	def script_collapseOrExpandControl(self, gesture):
+		oldFocus = api.getFocusObject()
+		oldFocusStates = oldFocus.states
+		gesture.send()
+		if controlTypes.STATE_COLLAPSED in oldFocusStates:
+			self.passThrough = True
+		elif not self.disableAutoPassThrough:
+			self.passThrough = False
+		reportPassThrough(self)
+	script_collapseOrExpandControl.ignoreTreeInterceptorPassThrough = True
+
+	def _tabOverride(self, direction):
+		"""Override the tab order if the virtual  caret is not within the currently focused node.
+		This is done because many nodes are not focusable and it is thus possible for the virtual caret to be unsynchronised with the focus.
+		In this case, we want tab/shift+tab to move to the next/previous focusable node relative to the virtual caret.
+		If the virtual caret is within the focused node, the tab/shift+tab key should be passed through to allow normal tab order navigation.
+		Note that this method does not pass the key through itself if it is not overridden. This should be done by the calling script if C{False} is returned.
+		@param direction: The direction in which to move.
+		@type direction: str
+		@return: C{True} if the tab order was overridden, C{False} if not.
+		@rtype: bool
+		"""
+		focus = api.getFocusObject()
+		try:
+			focusInfo = self.makeTextInfo(focus)
+		except:
+			return False
+		# We only want to override the tab order if the caret is not within the focused node.
+		caretInfo=self.makeTextInfo(textInfos.POSITION_CARET)
+		#Only check that the caret is within the focus for things that ar not documents
+		#As for documents we should always override
+		if focus.role!=controlTypes.ROLE_DOCUMENT or controlTypes.STATE_EDITABLE in focus.states:
+			# Expand to one character, as isOverlapping() doesn't yield the desired results with collapsed ranges.
+			caretInfo.expand(textInfos.UNIT_CHARACTER)
+			if focusInfo.isOverlapping(caretInfo):
+				return False
+		# If we reach here, we do want to override tab/shift+tab if possible.
+		# Find the next/previous focusable node.
+		try:
+			item = next(self._iterNodesByType("focusable", direction, caretInfo))
+		except StopIteration:
+			return False
+		obj=item.obj
+		newInfo=item.textInfo
+		if obj == api.getFocusObject():
+			# This node is already focused, so we need to move to and speak this node here.
+			newCaret = newInfo.copy()
+			newCaret.collapse()
+			self._set_selection(newCaret,reason=controlTypes.REASON_FOCUS)
+			if self.passThrough:
+				obj.event_gainFocus()
+			else:
+				speech.speakTextInfo(newInfo,reason=controlTypes.REASON_FOCUS)
+		else:
+			# This node doesn't have the focus, so just set focus to it. The gainFocus event will handle the rest.
+			obj.setFocus()
+		return True
+
+	def script_tab(self, gesture):
+		if not self._tabOverride("next"):
+			gesture.send()
+
+	def script_shiftTab(self, gesture):
+		if not self._tabOverride("previous"):
+			gesture.send()
+
+	def event_focusEntered(self,obj,nextHandler):
+		if obj==self.rootNVDAObject:
+			self._enteringFromOutside = True
+		if self.passThrough:
+			 nextHandler()
+
+	def _shouldIgnoreFocus(self, obj):
+		"""Determines whether focus on a given object should be ignored.
+		@param obj: The object in question.
+		@type obj: L{NVDAObjects.NVDAObject}
+		@return: C{True} if focus on L{obj} should be ignored, C{False} otherwise.
+		@rtype: bool
+		"""
+		return False
+
+	def _postGainFocus(self, obj):
+		"""Executed after a gainFocus within the browseMode document.
+		This will not be executed if L{event_gainFocus} determined that it should abort and call nextHandler.
+		@param obj: The object that gained focus.
+		@type obj: L{NVDAObjects.NVDAObject}
+		"""
+
+	def _replayFocusEnteredEvents(self):
+		# We blocked the focusEntered events because we were in browse mode,
+		# but now that we've switched to focus mode, we need to fire them.
+		for parent in api.getFocusAncestors()[api.getFocusDifferenceLevel():]:
+			try:
+				parent.event_focusEntered()
+			except:
+				log.exception("Error executing focusEntered event: %s" % parent)
+
+	def event_gainFocus(self, obj, nextHandler):
+		enteringFromOutside=self._enteringFromOutside
+		self._enteringFromOutside=False
+		if not self.isReady:
+			if self.passThrough:
+				nextHandler()
+			return
+		if enteringFromOutside and not self.passThrough and self._lastFocusObj==obj:
+			# We're entering the document from outside (not returning from an inside object/application; #3145)
+			# and this was the last non-root node with focus, so ignore this focus event.
+			# Otherwise, if the user switches away and back to this document, the cursor will jump to this node.
+			# This is not ideal if the user was positioned over a node which cannot receive focus.
+			return
+		if obj==self.rootNVDAObject:
+			if self.passThrough:
+				return nextHandler()
+			return 
+		if not self.passThrough and self._shouldIgnoreFocus(obj):
+			return
+		self._lastFocusObj=obj
+
+		try:
+			focusInfo = self.makeTextInfo(obj)
+		except:
+			# This object is not in the treeInterceptor, even though it resides beneath the document.
+			# Automatic pass through should be enabled in certain circumstances where this occurs.
+			if not self.passThrough and self.shouldPassThrough(obj,reason=controlTypes.REASON_FOCUS):
+				self.passThrough=True
+				reportPassThrough(self)
+				self._replayFocusEnteredEvents()
+			return nextHandler()
+
+		#We only want to update the caret and speak the field if we're not in the same one as before
+		caretInfo=self.makeTextInfo(textInfos.POSITION_CARET)
+		# Expand to one character, as isOverlapping() doesn't treat, for example, (4,4) and (4,5) as overlapping.
+		caretInfo.expand(textInfos.UNIT_CHARACTER)
+		if not self._hadFirstGainFocus or not focusInfo.isOverlapping(caretInfo):
+			# The virtual caret is not within the focus node.
+			oldPassThrough=self.passThrough
+			passThrough=self.shouldPassThrough(obj,reason=controlTypes.REASON_FOCUS)
+			if not oldPassThrough and (passThrough or sayAllHandler.isRunning()):
+				# If pass-through is disabled, cancel speech, as a focus change should cause page reading to stop.
+				# This must be done before auto-pass-through occurs, as we want to stop page reading even if pass-through will be automatically enabled by this focus change.
+				speech.cancelSpeech()
+			self.passThrough=passThrough
+			if not self.passThrough:
+				# We read the info from the browseMode document  instead of the control itself.
+				speech.speakTextInfo(focusInfo,reason=controlTypes.REASON_FOCUS)
+				# However, we still want to update the speech property cache so that property changes will be spoken properly.
+				speech.speakObject(obj,controlTypes.REASON_ONLYCACHE)
+			else:
+				if not oldPassThrough:
+					self._replayFocusEnteredEvents()
+				nextHandler()
+			focusInfo.collapse()
+			self._set_selection(focusInfo,reason=controlTypes.REASON_FOCUS)
+		else:
+			# The virtual caret was already at the focused node.
+			if not self.passThrough:
+				# This focus change was caused by a virtual caret movement, so don't speak the focused node to avoid double speaking.
+				# However, we still want to update the speech property cache so that property changes will be spoken properly.
+				speech.speakObject(obj,controlTypes.REASON_ONLYCACHE)
+			else:
+				return nextHandler()
+
+		self._postGainFocus(obj)
+
+	event_gainFocus.ignoreIsReady=True
+
+	def _handleScrollTo(self, obj):
+		"""Handle scrolling the browseMode document to a given object in response to an event.
+		Subclasses should call this from an event which indicates that the document has scrolled.
+		@postcondition: The virtual caret is moved to L{obj} and the buffer content for L{obj} is reported.
+		@param obj: The object to which the document should scroll.
+		@type obj: L{NVDAObjects.NVDAObject}
+		@return: C{True} if the document was scrolled, C{False} if not.
+		@rtype: bool
+		@note: If C{False} is returned, calling events should probably call their nextHandler.
+		"""
+		if self.programmaticScrollMayFireEvent and self._lastProgrammaticScrollTime and time.time() - self._lastProgrammaticScrollTime < 0.4:
+			# This event was probably caused by this browseMode document's call to scrollIntoView().
+			# Therefore, ignore it. Otherwise, the cursor may bounce back to the scroll point.
+			# However, pretend we handled it, as we don't want it to be passed on to the object either.
+			return True
+
+		try:
+			scrollInfo = self.makeTextInfo(obj)
+		except:
+			return False
+
+		#We only want to update the caret and speak the field if we're not in the same one as before
+		caretInfo=self.makeTextInfo(textInfos.POSITION_CARET)
+		# Expand to one character, as isOverlapping() doesn't treat, for example, (4,4) and (4,5) as overlapping.
+		caretInfo.expand(textInfos.UNIT_CHARACTER)
+		if not scrollInfo.isOverlapping(caretInfo):
+			if scrollInfo.isCollapsed:
+				scrollInfo.expand(textInfos.UNIT_LINE)
+			speech.speakTextInfo(scrollInfo,reason=controlTypes.REASON_CARET)
+			scrollInfo.collapse()
+			self.selection = scrollInfo
+			return True
+
+		return False
+
+	APPLICATION_ROLES = (controlTypes.ROLE_APPLICATION, controlTypes.ROLE_DIALOG)
+	def _isNVDAObjectInApplication(self, obj):
+		"""Determine whether a given object is within an application.
+		The object is considered to be within an application if it or one of its ancestors has an application role.
+		This should only be called on objects beneath the treeInterceptor's root NVDAObject.
+		@param obj: The object in question.
+		@type obj: L{NVDAObjects.NVDAObject}
+		@return: C{True} if L{obj} is within an application, C{False} otherwise.
+		@rtype: bool
+		"""
+		while obj and obj != self.rootNVDAObject:
+			if obj.role in self.APPLICATION_ROLES:
+				return True
+			obj = obj.parent
+		return False
+
+	def _get_documentConstantIdentifier(self):
+		"""Get the constant identifier for this document.
+		This identifier should uniquely identify all instances (not just one instance) of a document for at least the current session of the hosting application.
+		Generally, the document URL should be used.
+		@return: The constant identifier for this document, C{None} if there is none.
+		"""
+		return None
+
+	def _get_shouldRememberCaretPositionAcrossLoads(self):
+		"""Specifies whether the position of the caret should be remembered when this document is loaded again.
+		This is useful when the browser remembers the scroll position for the document,
+		but does not communicate this information via APIs.
+		The remembered caret position is associated with this document using L{documentConstantIdentifier}.
+		@return: C{True} if the caret position should be remembered, C{False} if not.
+		@rtype: bool
+		"""
+		docConstId = self.documentConstantIdentifier
+		# Return True if the URL indicates that this is probably a web browser document.
+		# We do this check because we don't want to remember caret positions for email messages, etc.
+		return isinstance(docConstId, basestring) and docConstId.split("://", 1)[0] in ("http", "https", "ftp", "ftps", "file")
+
+	def _getInitialCaretPos(self):
+		"""Retrieve the initial position of the caret after the buffer has been loaded.
+		This position, if any, will be passed to L{makeTextInfo}.
+		Subclasses should extend this method.
+		@return: The initial position of the caret, C{None} if there isn't one.
+		@rtype: TextInfo position
+		"""
+		if self.shouldRememberCaretPositionAcrossLoads:
+			try:
+				return self.rootNVDAObject.appModule._browseModeRememberedCaretPositions[self.documentConstantIdentifier]
+			except KeyError:
+				pass
+		return None
+
+	def getEnclosingContainerRange(self,range):
+		range=range.copy()
+		range.collapse()
+		try:
+			item = next(self._iterNodesByType("container", "up", range))
+		except (NotImplementedError,StopIteration):
+			return
+		return item.textInfo
+
+	def script_moveToStartOfContainer(self,gesture):
+		info=self.makeTextInfo(textInfos.POSITION_CARET)
+		info.expand(textInfos.UNIT_CHARACTER)
+		container=self.getEnclosingContainerRange(info)
+		if not container:
+			# Translators: Reported when the user attempts to move to the start or end of a container (list, table, etc.) 
+			# But there is no container. 
+			ui.message(_("Not in a container"))
+			return
+		container.collapse()
+		self._set_selection(container, reason=REASON_QUICKNAV)
+		if not willSayAllResume(gesture):
+			container.expand(textInfos.UNIT_LINE)
+			speech.speakTextInfo(container, reason=controlTypes.REASON_FOCUS)
+	script_moveToStartOfContainer.resumeSayAllMode=sayAllHandler.CURSOR_CARET
+	# Translators: Description for the Move to start of container command in browse mode. 
+	script_moveToStartOfContainer.__doc__=_("Moves to the start of the container element, such as a list or table")
+
+	def script_movePastEndOfContainer(self,gesture):
+		info=self.makeTextInfo(textInfos.POSITION_CARET)
+		info.expand(textInfos.UNIT_CHARACTER)
+		container=self.getEnclosingContainerRange(info)
+		if not container:
+			ui.message(_("Not in a container"))
+			return
+		container.collapse(end=True)
+		docEnd=container.obj.makeTextInfo(textInfos.POSITION_LAST)
+		if container.compareEndPoints(docEnd,"endToEnd")>=0:
+			container=docEnd
+			# Translators: a message reported when:
+			# Review cursor is at the bottom line of the current navigator object.
+			# Landing at the end of a browse mode document when trying to jump to the end of the current container. 
+			ui.message(_("bottom"))
+		self._set_selection(container, reason=REASON_QUICKNAV)
+		if not willSayAllResume(gesture):
+			container.expand(textInfos.UNIT_LINE)
+			speech.speakTextInfo(container, reason=controlTypes.REASON_FOCUS)
+	script_movePastEndOfContainer.resumeSayAllMode=sayAllHandler.CURSOR_CARET
+	# Translators: Description for the Move past end of container command in browse mode. 
+	script_movePastEndOfContainer.__doc__=_("Moves past the end  of the container element, such as a list or table")
+
+	NOT_LINK_BLOCK_MIN_LEN = 30
+	def _isSuitableNotLinkBlock(self,range):
+		return len(range.text)>=self.NOT_LINK_BLOCK_MIN_LEN
+
+	def _iterNotLinkBlock(self, direction="next", pos=None):
+		links = self._iterNodesByType("link", direction=direction, pos=pos)
+		# We want to compare each link against the next link.
+		item1 = next(links)
+		while True:
+			item2 = next(links)
+			# If the distance between the links is small, this is probably just a piece of non-link text within a block of links; e.g. an inactive link of a nav bar.
+			if direction=="previous":
+				range=item1.textInfo.copy()
+				range.collapse()
+				range.setEndPoint(item2.textInfo,"startToEnd")
+			else:
+				range=item2.textInfo.copy()
+				range.collapse()
+				range.setEndPoint(item1.textInfo,"startToEnd")
+			if self._isSuitableNotLinkBlock(range):
+				yield TextInfoQuickNavItem("notLinkBlock",self,range)
+			item1=item2
+
+	__gestures={
+		"kb:NVDA+d": "activateLongDesc",
+		"kb:escape": "disablePassThrough",
+		"kb:alt+upArrow": "collapseOrExpandControl",
+		"kb:alt+downArrow": "collapseOrExpandControl",
+		"kb:tab": "tab",
+		"kb:shift+tab": "shiftTab",
+		"kb:shift+,": "moveToStartOfContainer",
+		"kb:,": "movePastEndOfContainer",
+	}