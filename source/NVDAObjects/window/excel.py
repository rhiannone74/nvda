--- conflicted
+++ resolved
@@ -1,1955 +1,1951 @@
-#NVDAObjects/excel.py
-#A part of NonVisual Desktop Access (NVDA)
-#Copyright (C) 2006-2016 NV Access Limited, Dinesh Kaushal, Siddhartha Gupta
-#This file is covered by the GNU General Public License.
-#See the file COPYING for more details.
-
-from comtypes import COMError
-import comtypes.automation
-import wx
-import time
-import winsound
-import re
-import uuid
-import collections
-import oleacc
-import ui
-import speech
-from tableUtils import HeaderCellInfo, HeaderCellTracker
-import config
-import textInfos
-import colors
-import eventHandler
-import api
-from logHandler import log
-import gui
-import winUser
-from displayModel import DisplayModelTextInfo
-import controlTypes
-from . import Window
-from .. import NVDAObjectTextInfo
-import scriptHandler
-import browseMode
-import inputCore
-import ctypes
-
-xlNone=-4142
-xlSimple=-4154
-xlExtended=3
-xlCenter=-4108
-xlJustify=-4130
-xlLeft=-4131
-xlRight=-4152
-xlDistributed=-4117
-xlBottom=-4107
-xlTop=-4160
-xlDown=-4121
-xlToLeft=-4159
-xlToRight=-4161
-xlUp=-4162
-xlCellWidthUnitToPixels = 7.5919335705812574139976275207592
-xlSheetVisible=-1
-alignmentLabels={
-	xlCenter:"center",
-	xlJustify:"justify",
-	xlLeft:"left",
-	xlRight:"right",
-	xlDistributed:"distributed",
-	xlBottom:"botom",
-	xlTop:"top",
-	1:"default",
-}
-
-xlA1 = 1
-xlRC = 2
-xlUnderlineStyleNone=-4142
-
-#Excel cell types
-xlCellTypeAllFormatConditions =-4172      # from enum XlCellType
-xlCellTypeAllValidation       =-4174      # from enum XlCellType
-xlCellTypeBlanks              =4          # from enum XlCellType
-xlCellTypeComments            =-4144      # from enum XlCellType
-xlCellTypeConstants           =2          # from enum XlCellType
-xlCellTypeFormulas            =-4123      # from enum XlCellType
-xlCellTypeLastCell            =11         # from enum XlCellType
-xlCellTypeSameFormatConditions=-4173      # from enum XlCellType
-xlCellTypeSameValidation      =-4175      # from enum XlCellType
-xlCellTypeVisible             =12         # from enum XlCellType
-#MsoShapeType Enumeration
-msoFormControl=8
-msoTextBox=17
-#XlFormControl Enumeration
-xlButtonControl=0
-xlCheckBox=1
-xlDropDown=2
-xlEditBox=3
-xlGroupBox=4
-xlLabel=5
-xlListBox=6
-xlOptionButton=7
-xlScrollBar=8
-xlSpinner=9
-#MsoTriState Enumeration
-msoTrue=-1    #True
-msoFalse=0    #False
-#CheckBox and RadioButton States
-checked=1
-unchecked=-4146
-mixed=2
-#LogPixels
-LOGPIXELSX=88
-LOGPIXELSY=90
-
-#Excel Cell Patterns (from enum XlPattern)
-xlPatternAutomatic = -4105
-xlPatternChecker = 9
-xlPatternCrissCross = 16
-xlPatternDown = -4121
-xlPatternGray16 = 17
-xlPatternGray25 = -4124
-xlPatternGray50 = -4125
-xlPatternGray75 = -4126
-xlPatternGray8 = 18
-xlPatternGrid = 15
-xlPatternHorizontal = -4128
-xlPatternLightDown = 13
-xlPatternLightHorizontal = 11
-xlPatternLightUp = 14
-xlPatternLightVertical = 12
-xlPatternNone = -4142
-xlPatternSemiGray75 = 10
-xlPatternSolid = 1
-xlPatternUp = -4162
-xlPatternVertical = -4166
-xlPatternLinearGradient = 4000
-xlPatternRectangularGradient = 4001
-
-backgroundPatternLabels={
-		# See https://msdn.microsoft.com/en-us/library/microsoft.office.interop.excel.xlpattern.aspx
-		# Translators: A type of background pattern in Microsoft Excel. 
-		# Excel controls the pattern.
-		xlPatternAutomatic:_("automatic"),
-		# Translators: A type of background pattern in Microsoft Excel. 
-		# Checkerboard
-		xlPatternChecker:_("diagonal crosshatch"),
-		# Translators: A type of background pattern in Microsoft Excel. 
-		# Criss-cross lines
-		xlPatternCrissCross:_("thin diagonal crosshatch"),
-		# Translators: A type of background pattern in Microsoft Excel. 
-		# Dark diagonal lines running from the upper left to the lower right
-		xlPatternDown:_("reverse diagonal stripe"),
-		# Translators: A type of background pattern in Microsoft Excel. 
-		# 12.5% gray
-		# xgettext:no-python-format
-		xlPatternGray16:_("12.5% gray"),
-		# Translators: A type of background pattern in Microsoft Excel. 
-		# 25% gray
-		# xgettext:no-python-format
-		xlPatternGray25:_("25% gray"),
-		# Translators: A type of background pattern in Microsoft Excel. 
-		# xgettext:no-python-format
-		# 50% gray
-		xlPatternGray50:_("50% gray"),
-		# Translators: A type of background pattern in Microsoft Excel. 
-		# 75% gray
-		# xgettext:no-python-format
-		xlPatternGray75:_("75% gray"),
-		# Translators: A type of background pattern in Microsoft Excel. 
-		# 6.25% gray
-		# xgettext:no-python-format
-		xlPatternGray8:_("6.25% gray"),
-		# Translators: A type of background pattern in Microsoft Excel. 
-		# Grid
-		xlPatternGrid:_("thin horizontal crosshatch"),
-		# Translators: A type of background pattern in Microsoft Excel. 
-		# Dark horizontal lines
-		xlPatternHorizontal:_("horizontal stripe"),
-		# Translators: A type of background pattern in Microsoft Excel. 
-		# Light diagonal lines running from the upper left to the lower right
-		xlPatternLightDown:_("thin reverse diagonal stripe"),
-		# Translators: A type of background pattern in Microsoft Excel. 
-		# Light horizontal lines
-		xlPatternLightHorizontal:_("thin horizontal stripe"),
-		# Translators: A type of background pattern in Microsoft Excel. 
-		# Light diagonal lines running from the lower left to the upper right
-		xlPatternLightUp:_("thin diagonal stripe"),
-		# Translators: A type of background pattern in Microsoft Excel. 
-		# Light vertical bars
-		xlPatternLightVertical:_("thin vertical stripe"),
-		# Translators: A type of background pattern in Microsoft Excel. 
-		# No pattern
-		xlPatternNone:_("none"),
-		# Translators: A type of background pattern in Microsoft Excel. 
-		# 75% dark moire
-		xlPatternSemiGray75:_("thick diagonal crosshatch"),
-		# Translators: A type of background pattern in Microsoft Excel. 
-		# Solid color
-		xlPatternSolid:_("solid"),
-		# Translators: A type of background pattern in Microsoft Excel. 
-		# Dark diagonal lines running from the lower left to the upper right
-		xlPatternUp:_("diagonal stripe"),
-		# Translators: A type of background pattern in Microsoft Excel. 
-		# Dark vertical bars
-		xlPatternVertical:_("vertical stripe"),
-		# Translators: A type of background pattern in Microsoft Excel.
-		xlPatternLinearGradient:_("linear gradient"),
-		# Translators: A type of background pattern in Microsoft Excel.
-		xlPatternRectangularGradient:_("rectangular gradient"),
-	}
-
-re_RC=re.compile(r'R(?:\[(\d+)\])?C(?:\[(\d+)\])?')
-re_absRC=re.compile(r'^R(\d+)C(\d+)(?::R(\d+)C(\d+))?$')
-
-class ExcelQuickNavItem(browseMode.QuickNavItem):
-
-	def __init__( self , nodeType , document , itemObject , itemCollection ):
-		self.excelItemObject = itemObject
-		self.excelItemCollection = itemCollection 
-		super( ExcelQuickNavItem ,self).__init__( nodeType , document )
-
-	def activate(self):
-		pass
-
-	def isChild(self,parent):
-		return False
-
-	def report(self,readUnit=None):
-		pass
-
-class ExcelChartQuickNavItem(ExcelQuickNavItem):
-
-	def __init__( self , nodeType , document , chartObject , chartCollection ):
-		self.chartIndex = chartObject.Index
+#NVDAObjects/excel.py
+#A part of NonVisual Desktop Access (NVDA)
+#Copyright (C) 2006-2016 NV Access Limited, Dinesh Kaushal, Siddhartha Gupta
+#This file is covered by the GNU General Public License.
+#See the file COPYING for more details.
+
+from comtypes import COMError
+import comtypes.automation
+import wx
+import time
+import winsound
+import re
+import uuid
+import collections
+import oleacc
+import ui
+import speech
+from tableUtils import HeaderCellInfo, HeaderCellTracker
+import config
+import textInfos
+import colors
+import eventHandler
+import api
+from logHandler import log
+import gui
+import winUser
+from displayModel import DisplayModelTextInfo
+import controlTypes
+from . import Window
+from .. import NVDAObjectTextInfo
+import scriptHandler
+import browseMode
+import inputCore
+import ctypes
+
+xlNone=-4142
+xlSimple=-4154
+xlExtended=3
+xlCenter=-4108
+xlJustify=-4130
+xlLeft=-4131
+xlRight=-4152
+xlDistributed=-4117
+xlBottom=-4107
+xlTop=-4160
+xlDown=-4121
+xlToLeft=-4159
+xlToRight=-4161
+xlUp=-4162
+xlCellWidthUnitToPixels = 7.5919335705812574139976275207592
+xlSheetVisible=-1
+alignmentLabels={
+	xlCenter:"center",
+	xlJustify:"justify",
+	xlLeft:"left",
+	xlRight:"right",
+	xlDistributed:"distributed",
+	xlBottom:"botom",
+	xlTop:"top",
+	1:"default",
+}
+
+xlA1 = 1
+xlRC = 2
+xlUnderlineStyleNone=-4142
+
+#Excel cell types
+xlCellTypeAllFormatConditions =-4172      # from enum XlCellType
+xlCellTypeAllValidation       =-4174      # from enum XlCellType
+xlCellTypeBlanks              =4          # from enum XlCellType
+xlCellTypeComments            =-4144      # from enum XlCellType
+xlCellTypeConstants           =2          # from enum XlCellType
+xlCellTypeFormulas            =-4123      # from enum XlCellType
+xlCellTypeLastCell            =11         # from enum XlCellType
+xlCellTypeSameFormatConditions=-4173      # from enum XlCellType
+xlCellTypeSameValidation      =-4175      # from enum XlCellType
+xlCellTypeVisible             =12         # from enum XlCellType
+#MsoShapeType Enumeration
+msoFormControl=8
+msoTextBox=17
+#XlFormControl Enumeration
+xlButtonControl=0
+xlCheckBox=1
+xlDropDown=2
+xlEditBox=3
+xlGroupBox=4
+xlLabel=5
+xlListBox=6
+xlOptionButton=7
+xlScrollBar=8
+xlSpinner=9
+#MsoTriState Enumeration
+msoTrue=-1    #True
+msoFalse=0    #False
+#CheckBox and RadioButton States
+checked=1
+unchecked=-4146
+mixed=2
+#LogPixels
+LOGPIXELSX=88
+LOGPIXELSY=90
+
+#Excel Cell Patterns (from enum XlPattern)
+xlPatternAutomatic = -4105
+xlPatternChecker = 9
+xlPatternCrissCross = 16
+xlPatternDown = -4121
+xlPatternGray16 = 17
+xlPatternGray25 = -4124
+xlPatternGray50 = -4125
+xlPatternGray75 = -4126
+xlPatternGray8 = 18
+xlPatternGrid = 15
+xlPatternHorizontal = -4128
+xlPatternLightDown = 13
+xlPatternLightHorizontal = 11
+xlPatternLightUp = 14
+xlPatternLightVertical = 12
+xlPatternNone = -4142
+xlPatternSemiGray75 = 10
+xlPatternSolid = 1
+xlPatternUp = -4162
+xlPatternVertical = -4166
+xlPatternLinearGradient = 4000
+xlPatternRectangularGradient = 4001
+
+backgroundPatternLabels={
+		# See https://msdn.microsoft.com/en-us/library/microsoft.office.interop.excel.xlpattern.aspx
+		# Translators: A type of background pattern in Microsoft Excel. 
+		# Excel controls the pattern.
+		xlPatternAutomatic:_("automatic"),
+		# Translators: A type of background pattern in Microsoft Excel. 
+		# Checkerboard
+		xlPatternChecker:_("diagonal crosshatch"),
+		# Translators: A type of background pattern in Microsoft Excel. 
+		# Criss-cross lines
+		xlPatternCrissCross:_("thin diagonal crosshatch"),
+		# Translators: A type of background pattern in Microsoft Excel. 
+		# Dark diagonal lines running from the upper left to the lower right
+		xlPatternDown:_("reverse diagonal stripe"),
+		# Translators: A type of background pattern in Microsoft Excel. 
+		# 12.5% gray
+		# xgettext:no-python-format
+		xlPatternGray16:_("12.5% gray"),
+		# Translators: A type of background pattern in Microsoft Excel. 
+		# 25% gray
+		# xgettext:no-python-format
+		xlPatternGray25:_("25% gray"),
+		# Translators: A type of background pattern in Microsoft Excel. 
+		# xgettext:no-python-format
+		# 50% gray
+		xlPatternGray50:_("50% gray"),
+		# Translators: A type of background pattern in Microsoft Excel. 
+		# 75% gray
+		# xgettext:no-python-format
+		xlPatternGray75:_("75% gray"),
+		# Translators: A type of background pattern in Microsoft Excel. 
+		# 6.25% gray
+		# xgettext:no-python-format
+		xlPatternGray8:_("6.25% gray"),
+		# Translators: A type of background pattern in Microsoft Excel. 
+		# Grid
+		xlPatternGrid:_("thin horizontal crosshatch"),
+		# Translators: A type of background pattern in Microsoft Excel. 
+		# Dark horizontal lines
+		xlPatternHorizontal:_("horizontal stripe"),
+		# Translators: A type of background pattern in Microsoft Excel. 
+		# Light diagonal lines running from the upper left to the lower right
+		xlPatternLightDown:_("thin reverse diagonal stripe"),
+		# Translators: A type of background pattern in Microsoft Excel. 
+		# Light horizontal lines
+		xlPatternLightHorizontal:_("thin horizontal stripe"),
+		# Translators: A type of background pattern in Microsoft Excel. 
+		# Light diagonal lines running from the lower left to the upper right
+		xlPatternLightUp:_("thin diagonal stripe"),
+		# Translators: A type of background pattern in Microsoft Excel. 
+		# Light vertical bars
+		xlPatternLightVertical:_("thin vertical stripe"),
+		# Translators: A type of background pattern in Microsoft Excel. 
+		# No pattern
+		xlPatternNone:_("none"),
+		# Translators: A type of background pattern in Microsoft Excel. 
+		# 75% dark moire
+		xlPatternSemiGray75:_("thick diagonal crosshatch"),
+		# Translators: A type of background pattern in Microsoft Excel. 
+		# Solid color
+		xlPatternSolid:_("solid"),
+		# Translators: A type of background pattern in Microsoft Excel. 
+		# Dark diagonal lines running from the lower left to the upper right
+		xlPatternUp:_("diagonal stripe"),
+		# Translators: A type of background pattern in Microsoft Excel. 
+		# Dark vertical bars
+		xlPatternVertical:_("vertical stripe"),
+		# Translators: A type of background pattern in Microsoft Excel.
+		xlPatternLinearGradient:_("linear gradient"),
+		# Translators: A type of background pattern in Microsoft Excel.
+		xlPatternRectangularGradient:_("rectangular gradient"),
+	}
+
+re_RC=re.compile(r'R(?:\[(\d+)\])?C(?:\[(\d+)\])?')
+re_absRC=re.compile(r'^R(\d+)C(\d+)(?::R(\d+)C(\d+))?$')
+
+class ExcelQuickNavItem(browseMode.QuickNavItem):
+
+	def __init__( self , nodeType , document , itemObject , itemCollection ):
+		self.excelItemObject = itemObject
+		self.excelItemCollection = itemCollection 
+		super( ExcelQuickNavItem ,self).__init__( nodeType , document )
+
+	def activate(self):
+		pass
+
+	def isChild(self,parent):
+		return False
+
+	def report(self,readUnit=None):
+		pass
+
+class ExcelChartQuickNavItem(ExcelQuickNavItem):
+
+	def __init__( self , nodeType , document , chartObject , chartCollection ):
+		self.chartIndex = chartObject.Index
 		if chartObject.Chart.HasTitle:
-
+
 			self.label = chartObject.Chart.ChartTitle.Text + " " + chartObject.TopLeftCell.address(False,False,1,False) + "-" + chartObject.BottomRightCell.address(False,False,1,False) 
-
+
 		else:
-
+
 			self.label = chartObject.Name + " " + chartObject.TopLeftCell.address(False,False,1,False) + "-" + chartObject.BottomRightCell.address(False,False,1,False) 
-
-		super( ExcelChartQuickNavItem ,self).__init__( nodeType , document , chartObject , chartCollection )
-
-	def __lt__(self,other):
-		return self.chartIndex < other.chartIndex
-
-	def moveTo(self):
-		try:
+
+		super( ExcelChartQuickNavItem ,self).__init__( nodeType , document , chartObject , chartCollection )
+
+	def __lt__(self,other):
+		return self.chartIndex < other.chartIndex
+
+	def moveTo(self):
+		try:
 			self.excelItemObject.Activate()
-
+
 			# After activate(), though the chart object is selected, 
-
+
 			# pressing arrow keys moves the object, rather than 
-
+
 			# let use go inside for sub-objects. Somehow 
 		# calling an COM function on a different object fixes that !
+
+			log.debugWarning( self.excelItemCollection.Count )
+
+		except(COMError):
+
+			pass
+		focus=api.getDesktopObject().objectWithFocus()
+		if not focus or not isinstance(focus,ExcelBase):
+			return
+		# Charts are not yet automatically detected with objectFromFocus, so therefore use selection
+		sel=focus._getSelection()
+		if not sel:
+			return
+		eventHandler.queueEvent("gainFocus",sel)
+
+
+	@property
+	def isAfterSelection(self):
+		activeCell = self.document.Application.ActiveCell
+		#log.debugWarning("active row: {} active column: {} current row: {} current column: {}".format ( activeCell.row , activeCell.column , self.excelCommentObject.row , self.excelCommentObject.column   ) )
+
+		if self.excelItemObject.TopLeftCell.row == activeCell.row:
+			if self.excelItemObject.TopLeftCell.column > activeCell.column:
+				return False
+		elif self.excelItemObject.TopLeftCell.row > activeCell.row:
+			return False
+		return True
+
+class ExcelRangeBasedQuickNavItem(ExcelQuickNavItem):
+
+	def __lt__(self,other):
+		if self.excelItemObject.row == other.excelItemObject.row:
+			return self.excelItemObject.column < other.excelItemObject.column
+		else:
+			return self.excelItemObject.row < other.excelItemObject.row
+
+	def moveTo(self):
+		self.excelItemObject.Activate()
+		eventHandler.queueEvent("gainFocus",api.getDesktopObject().objectWithFocus())
+
+	@property
+	def isAfterSelection(self):
+		activeCell = self.document.Application.ActiveCell
+		log.debugWarning("active row: {} active column: {} current row: {} current column: {}".format ( activeCell.row , activeCell.column , self.excelItemObject.row , self.excelItemObject.column   ) )
+
+		if self.excelItemObject.row == activeCell.row:
+			if self.excelItemObject.column > activeCell.column:
+				return False
+		elif self.excelItemObject.row > activeCell.row:
+			return False
+		return True
+
+class ExcelCommentQuickNavItem(ExcelRangeBasedQuickNavItem):
+
+	def __init__( self , nodeType , document , commentObject , commentCollection ):
+		self.comment=commentObject.comment
+		self.label = commentObject.address(False,False,1,False) + " " + (self.comment.Text() if self.comment else "")
+		super( ExcelCommentQuickNavItem , self).__init__( nodeType , document , commentObject , commentCollection )
+
+class ExcelFormulaQuickNavItem(ExcelRangeBasedQuickNavItem):
+
+	def __init__( self , nodeType , document , formulaObject , formulaCollection ):
+		self.label = formulaObject.address(False,False,1,False) + " " + formulaObject.Formula
+		super( ExcelFormulaQuickNavItem , self).__init__( nodeType , document , formulaObject , formulaCollection )
+
+class ExcelQuicknavIterator(object):
+	"""
+	Allows iterating over an MS excel collection (e.g. Comments, Formulas or charts) emitting L{QuickNavItem} objects.
+	"""
+
+	def __init__(self, itemType , document , direction , includeCurrent):
+		"""
+		See L{QuickNavItemIterator} for itemType, document and direction definitions.
+		@ param includeCurrent: if true then any item at the initial position will be also emitted rather than just further ones. 
+		"""
+		self.document=document
+		self.itemType=itemType
+		self.direction=direction if direction else "next"
+		self.includeCurrent=includeCurrent
+
+	def collectionFromWorksheet(self,worksheetObject):
+		"""
+		Fetches a Microsoft Excel collection object from a Microsoft excel worksheet object. E.g. charts, comments, or formula.
+		@param worksheetObject: a Microsoft excel worksheet object.
+		@return: a Microsoft excel collection object.
+		"""
+		raise NotImplementedError
+
+	def filter(self,item):
+		"""
+		Only allows certain items fom a collection to be emitted. E.g. a chart .
+		@param item: an item from a Microsoft excel collection (e.g. chart object).
+		@return True if this item should be allowd, false otherwise.
+		@rtype: bool
+		"""
+		return True
+
+	def iterate(self):
+		"""
+		returns a generator that emits L{QuickNavItem} objects for this collection.
+		"""
+		items=self.collectionFromWorksheet(self.document)
+		if not items:
+			return
+		if self.direction=="previous":
+			items=reversed(items)
+		for collectionItem in items:
+			item=self.quickNavItemClass(self.itemType,self.document,collectionItem , items )
+			if not self.filter(collectionItem):
+				continue
+			yield item
+
+class ChartExcelCollectionQuicknavIterator(ExcelQuicknavIterator):
+	quickNavItemClass=ExcelChartQuickNavItem#: the QuickNavItem class that should be instanciated and emitted. 
+	def collectionFromWorksheet( self , worksheetObject ):
+		return worksheetObject.ChartObjects() 
+
+class CommentExcelCollectionQuicknavIterator(ExcelQuicknavIterator):
+	quickNavItemClass=ExcelCommentQuickNavItem#: the QuickNavItem class that should be instanciated and emitted. 
+	def collectionFromWorksheet( self , worksheetObject ):
+		try:
+			return  worksheetObject.cells.SpecialCells( xlCellTypeComments )
+		except(COMError):
+			return None
+
+	def filter(self,item):
+		return item is not None and item.comment is not None
+
+class FormulaExcelCollectionQuicknavIterator(ExcelQuicknavIterator):
+	quickNavItemClass=ExcelFormulaQuickNavItem#: the QuickNavItem class that should be instanciated and emitted. 
+	def collectionFromWorksheet( self , worksheetObject ):
+		try:
+			return  worksheetObject.cells.SpecialCells( xlCellTypeFormulas )
+		except(COMError):
+
+			return None
+
+class ExcelSheetQuickNavItem(ExcelQuickNavItem):
+
+	def __init__( self , nodeType , document , sheetObject , sheetCollection ):
+		self.label = sheetObject.Name
+		self.sheetIndex = sheetObject.Index
+		self.sheetObject = sheetObject
+		super( ExcelSheetQuickNavItem , self).__init__( nodeType , document , sheetObject , sheetCollection )
+
+	def __lt__(self,other):
+		return self.sheetIndex < other.sheetIndex
+
+	def moveTo(self):
+		self.sheetObject.Activate()
+		eventHandler.queueEvent("gainFocus",api.getDesktopObject().objectWithFocus())
+
+	def rename(self,newName):
+		if newName and newName!=self.label:
+			self.sheetObject.Name=newName
+			self.label=newName
+
+	@property
+	def isRenameAllowed(self):
+		return True
+
+	@property
+	def isAfterSelection(self):
+		activeSheet = self.document.Application.ActiveSheet
+		if self.sheetObject.Index <= activeSheet.Index:
+			return False
+		else:
+			return True
 
-			log.debugWarning( self.excelItemCollection.Count )
+class SheetsExcelCollectionQuicknavIterator(ExcelQuicknavIterator):
+	"""
+	Allows iterating over an MS excel Sheets collection emitting L{QuickNavItem} object.
+	"""
+	quickNavItemClass=ExcelSheetQuickNavItem#: the QuickNavItem class that should be instantiated and emitted. 
+	def collectionFromWorksheet( self , worksheetObject ):
+		try:
+			return worksheetObject.Application.ActiveWorkbook.sheets
+		except(COMError):
+			return None
+
+	def filter(self,sheet):
+		if sheet.Visible==xlSheetVisible:
+			return True
+
+class ExcelBrowseModeTreeInterceptor(browseMode.BrowseModeTreeInterceptor):
+
+	def __init__(self,rootNVDAObject):
+		super(ExcelBrowseModeTreeInterceptor,self).__init__(rootNVDAObject)
+		self.passThrough=True
+		browseMode.reportPassThrough.last=True
+
+	def _get_currentNVDAObject(self):
+		obj=api.getFocusObject()
+		return obj if obj.treeInterceptor is self else None
+
+	def _get_isAlive(self):
+		if not winUser.isWindow(self.rootNVDAObject.windowHandle):
+			return False
+		try:
+			return self.rootNVDAObject.excelWorksheetObject.name==self.rootNVDAObject.excelApplicationObject.activeSheet.name
+		except (COMError,AttributeError,NameError):
+			log.debugWarning("could not compare sheet names",exc_info=True)
+			return False
+
+	def navigationHelper(self,direction):
+		excelWindowObject=self.rootNVDAObject.excelWindowObject
+		cellPosition = excelWindowObject.activeCell
+		try:
+			if   direction == "left":
+				cellPosition = cellPosition.Offset(0,-1)
+			elif direction == "right":
+				cellPosition = cellPosition.Offset(0,1)
+			elif direction == "up":
+				cellPosition = cellPosition.Offset(-1,0)
+			elif direction == "down":
+				cellPosition = cellPosition.Offset(1,0)
+			#Start-of-Column
+			elif direction == "startcol":
+				cellPosition = cellPosition.end(xlUp)
+			#Start-of-Row
+			elif direction == "startrow":
+				cellPosition = cellPosition.end(xlToLeft)
+			#End-of-Row
+			elif direction == "endrow":
+				cellPosition = cellPosition.end(xlToRight)
+			#End-of-Column
+			elif direction == "endcol":
+				cellPosition = cellPosition.end(xlDown)
+			else:
+				return
+		except COMError:
+			pass
+
+		try:
+			isMerged=cellPosition.mergeCells
+		except (COMError,NameError):
+			isMerged=False
+		if isMerged:
+			cellPosition=cellPosition.MergeArea(1)
+			obj=ExcelMergedCell(windowHandle=self.rootNVDAObject.windowHandle,excelWindowObject=excelWindowObject,excelCellObject=cellPosition)
+		else:
+			obj=ExcelCell(windowHandle=self.rootNVDAObject.windowHandle,excelWindowObject=excelWindowObject,excelCellObject=cellPosition)
+		cellPosition.Select()
+		cellPosition.Activate()
+		eventHandler.executeEvent('gainFocus',obj)
+
+	def script_moveLeft(self,gesture):
+		self.navigationHelper("left")
+
+	def script_moveRight(self,gesture):
+		self.navigationHelper("right")
+
+	def script_moveUp(self,gesture):
+		self.navigationHelper("up")
+
+	def script_moveDown(self,gesture):
+		self.navigationHelper("down")
+
+	def script_startOfColumn(self,gesture):
+		self.navigationHelper("startcol")
+
+	def script_startOfRow(self,gesture):
+		self.navigationHelper("startrow")
+
+	def script_endOfRow(self,gesture):
+		self.navigationHelper("endrow")
+
+	def script_endOfColumn(self,gesture):
+		self.navigationHelper("endcol")
+
+	def __contains__(self,obj):
+		return winUser.isDescendantWindow(self.rootNVDAObject.windowHandle,obj.windowHandle)
+
+	def _get_selection(self):
+		return self.rootNVDAObject._getSelection()
+
+	def _set_selection(self,info):
+		super(ExcelBrowseModeTreeInterceptor,self)._set_selection(info)
+		#review.handleCaretMove(info)
+
+	def _get_ElementsListDialog(self):
+		return ElementsListDialog
+
+	def _iterNodesByType(self,nodeType,direction="next",pos=None):
+		if nodeType=="chart":
+			return ChartExcelCollectionQuicknavIterator( nodeType , self.rootNVDAObject.excelWorksheetObject , direction , None ).iterate()
+		elif nodeType=="comment":
+			return CommentExcelCollectionQuicknavIterator( nodeType , self.rootNVDAObject.excelWorksheetObject , direction , None ).iterate()
+		elif nodeType=="formula":
+			return FormulaExcelCollectionQuicknavIterator( nodeType , self.rootNVDAObject.excelWorksheetObject , direction , None ).iterate()
+		elif nodeType=="sheet":
+			return SheetsExcelCollectionQuicknavIterator( nodeType , self.rootNVDAObject.excelWorksheetObject , direction , None ).iterate()
+		elif nodeType=="formField":
+			return ExcelFormControlQuicknavIterator( nodeType , self.rootNVDAObject.excelWorksheetObject , direction , None,self ).iterate(pos)
+		else:
+			raise NotImplementedError
+
+	def script_elementsList(self,gesture):
+		super(ExcelBrowseModeTreeInterceptor,self).script_elementsList(gesture)
+	# Translators: the description for the elements list command in Microsoft Excel.
+	script_elementsList.__doc__ = _("Lists various types of elements in this spreadsheet")
+	script_elementsList.ignoreTreeInterceptorPassThrough=True
+
+	__gestures = {
+		"kb:upArrow": "moveUp",
+		"kb:downArrow":"moveDown",
+		"kb:leftArrow":"moveLeft",
+		"kb:rightArrow":"moveRight",
+		"kb:control+upArrow":"startOfColumn",
+		"kb:control+downArrow":"endOfColumn",
+		"kb:control+leftArrow":"startOfRow",
+		"kb:control+rightArrow":"endOfRow",
+	}
+
+class ElementsListDialog(browseMode.ElementsListDialog):
+
+	ELEMENT_TYPES=(
+		# Translators: The label of a radio button to select the type of element
+		# in the browse mode Elements List dialog.
+		("chart", _("&Charts")),
+		# Translators: The label of a radio button to select the type of element
+		# in the browse mode Elements List dialog.
+		("comment", _("C&omments")),
+		# Translators: The label of a radio button to select the type of element
+		# in the browse mode Elements List dialog.
+		("formula", _("Fo&rmulas")),
+		# Translators: The label of a radio button to select the type of element
+		# in the browse mode Elements List dialog.
+		("formField", _("&Form fields")),
+		# Translators: The label of a radio button to select the type of element
+		# in the browse mode Elements List dialog.
+		("sheet", _("&Sheets")),
+	)
+
+class ExcelBase(Window):
+	"""A base that all Excel NVDAObjects inherit from, which contains some useful methods."""
+
+	@staticmethod
+	def excelWindowObjectFromWindow(windowHandle):
+		try:
+			pDispatch=oleacc.AccessibleObjectFromWindow(windowHandle,winUser.OBJID_NATIVEOM,interface=comtypes.automation.IDispatch)
+		except (COMError,WindowsError):
+			return None
+		return comtypes.client.dynamic.Dispatch(pDispatch)
+
+	@staticmethod
+	def getCellAddress(cell, external=False,format=xlA1):
+		text=cell.Address(False, False, format, external)
+		textList=text.split(':')
+		if len(textList)==2:
+			# Translators: Used to express an address range in excel.
+			text=_("{start} through {end}").format(start=textList[0], end=textList[1])
+		return text
+
+	def _getDropdown(self):
+		w=winUser.getAncestor(self.windowHandle,winUser.GA_ROOT)
+		if not w:
+			log.debugWarning("Could not get ancestor window (GA_ROOT)")
+			return
+		obj=Window(windowHandle=w,chooseBestAPI=False)
+		if not obj:
+			log.debugWarning("Could not instnaciate NVDAObject for ancestor window")
+			return
+		threadID=obj.windowThreadID
+		while not eventHandler.isPendingEvents("gainFocus"):
+			obj=obj.previous
+			if not obj or not isinstance(obj,Window) or obj.windowThreadID!=threadID:
+				log.debugWarning("Could not locate dropdown list in previous objects")
+				return
+			if obj.windowClassName=='EXCEL:':
+				break
+		return obj
+
+	def _getSelection(self):
+		selection=self.excelWindowObject.Selection
+		try:
+			isMerged=selection.mergeCells
+		except (COMError,NameError):
+			isMerged=False
+
+		try:
+			numCells=selection.count
+		except (COMError,NameError):
+			numCells=0
+
+		isChartActive = True if self.excelWindowObject.ActiveChart else False
+		obj=None
+		if isMerged:
+			obj=ExcelMergedCell(windowHandle=self.windowHandle,excelWindowObject=self.excelWindowObject,excelCellObject=selection.item(1))
+		elif numCells>1:
+			obj=ExcelSelection(windowHandle=self.windowHandle,excelWindowObject=self.excelWindowObject,excelRangeObject=selection)
+		elif numCells==1:
+			obj=ExcelCell(windowHandle=self.windowHandle,excelWindowObject=self.excelWindowObject,excelCellObject=selection)
+		elif isChartActive:
+			selection = self.excelWindowObject.ActiveChart
+			import excelChart
+			obj=excelChart.ExcelChart(windowHandle=self.windowHandle,excelWindowObject=self.excelWindowObject,excelChartObject=selection)
+		return obj
+
+
+class Excel7Window(ExcelBase):
+	"""An overlay class for Window for the EXCEL7 window class, which simply bounces focus to the active excel cell."""
+
+	def _get_excelWindowObject(self):
+		return self.excelWindowObjectFromWindow(self.windowHandle)
+
+	def event_gainFocus(self):
+		selection=self._getSelection()
+		dropdown=self._getDropdown()
+		if dropdown:
+			if selection:
+				dropdown.parent=selection
+			eventHandler.executeEvent('gainFocus',dropdown)
+			return
+		if selection:
+			eventHandler.executeEvent('gainFocus',selection)
+
+class ExcelWorksheet(ExcelBase):
+
+
+	treeInterceptorClass=ExcelBrowseModeTreeInterceptor
+
+	role=controlTypes.ROLE_TABLE
+
+	def _get_excelApplicationObject(self):
+		self.excelApplicationObject=self.excelWorksheetObject.application
+		return self.excelApplicationObject
+
+	re_definedName=re.compile(ur'^((?P<sheet>\w+)!)?(?P<name>\w+)(\.(?P<minAddress>[a-zA-Z]+[0-9]+)?(\.(?P<maxAddress>[a-zA-Z]+[0-9]+)?(\..*)*)?)?$')
+
+	def populateHeaderCellTrackerFromNames(self,headerCellTracker):
+		sheetName=self.excelWorksheetObject.name
+		for x in self.excelWorksheetObject.parent.names:
+			fullName=x.name
+			nameMatch=self.re_definedName.match(fullName)
+			if not nameMatch:
+				continue
+			sheet=nameMatch.group('sheet')
+			if sheet and sheet!=sheetName:
+				continue
+			name=nameMatch.group('name').lower()
+			isColumnHeader=isRowHeader=False
+			if name.startswith('title'):
+				isColumnHeader=isRowHeader=True
+			elif name.startswith('columntitle'):
+				isColumnHeader=True
+			elif name.startswith('rowtitle'):
+				isRowHeader=True
+			else:
+				continue
+			try:
+				headerCell=x.refersToRange
+			except COMError:
+				continue
+			if headerCell.parent.name!=sheetName:
+				continue
+			minColumnNumber=maxColumnNumber=minRowNumber=maxRowNumber=None
+			minAddress=nameMatch.group('minAddress')
+			if minAddress:
+				try:
+					minCell=self.excelWorksheetObject.range(minAddress)
+				except COMError:
+					minCell=None
+				if minCell:
+					minRowNumber=minCell.row
+					minColumnNumber=minCell.column
+			maxAddress=nameMatch.group('maxAddress')
+			if maxAddress:
+				try:
+					maxCell=self.excelWorksheetObject.range(maxAddress)
+				except COMError:
+					maxCell=None
+				if maxCell:
+					maxRowNumber=maxCell.row
+					maxColumnNumber=maxCell.column
+			if maxColumnNumber is None:
+				maxColumnNumber=self._getMaxColumnNumberForHeaderCell(headerCell)
+			headerCellTracker.addHeaderCellInfo(rowNumber=headerCell.row,columnNumber=headerCell.column,rowSpan=headerCell.rows.count,colSpan=headerCell.columns.count,minRowNumber=minRowNumber,maxRowNumber=maxRowNumber,minColumnNumber=minColumnNumber,maxColumnNumber=maxColumnNumber,name=fullName,isColumnHeader=isColumnHeader,isRowHeader=isRowHeader)
+
+	def _get_headerCellTracker(self):
+		self.headerCellTracker=HeaderCellTracker()
+		self.populateHeaderCellTrackerFromNames(self.headerCellTracker)
+		return self.headerCellTracker
+
+	def setAsHeaderCell(self,cell,isColumnHeader=False,isRowHeader=False):
+		oldInfo=self.headerCellTracker.getHeaderCellInfoAt(cell.rowNumber,cell.columnNumber)
+		if oldInfo:
+			if isColumnHeader and not oldInfo.isColumnHeader:
+				oldInfo.isColumnHeader=True
+				oldInfo.rowSpan=cell.rowSpan
+			elif isRowHeader and not oldInfo.isRowHeader:
+				oldInfo.isRowHeader=True
+				oldInfo.colSpan=cell.colSpan
+			else:
+				return False
+			isColumnHeader=oldInfo.isColumnHeader
+			isRowHeader=oldInfo.isRowHeader
+		if isColumnHeader and isRowHeader:
+			name="Title_"
+		elif isRowHeader:
+			name="RowTitle_"
+		elif isColumnHeader:
+			name="ColumnTitle_"
+		else:
+			raise ValueError("One or both of isColumnHeader or isRowHeader must be True")
+		name+=uuid.uuid4().hex
+		if oldInfo:
+			self.excelWorksheetObject.parent.names(oldInfo.name).delete()
+			oldInfo.name=name
+		else:
+			maxColumnNumber=self._getMaxColumnNumberForHeaderCell(cell.excelCellObject)
+			self.headerCellTracker.addHeaderCellInfo(rowNumber=cell.rowNumber,columnNumber=cell.columnNumber,rowSpan=cell.rowSpan,colSpan=cell.colSpan,maxColumnNumber=maxColumnNumber,name=name,isColumnHeader=isColumnHeader,isRowHeader=isRowHeader)
+		self.excelWorksheetObject.parent.names.add(name,cell.excelRangeObject)
+		return True
+
+	def _getMaxColumnNumberForHeaderCell(self,excelCell):
+		try:
+			r=excelCell.currentRegion
+		except COMError:
+			return excelCell.column
+		columns=r.columns
+		return columns[columns.count].column+1
+
+	def forgetHeaderCell(self,cell,isColumnHeader=False,isRowHeader=False):
+		if not isColumnHeader and not isRowHeader: 
+			return False
+		info=self.headerCellTracker.getHeaderCellInfoAt(cell.rowNumber,cell.columnNumber)
+		if not info:
+			return False
+		if isColumnHeader and info.isColumnHeader:
+			info.isColumnHeader=False
+		elif isRowHeader and info.isRowHeader:
+			info.isRowHeader=False
+		else:
+			return False
+		self.headerCellTracker.removeHeaderCellInfo(info)
+		self.excelWorksheetObject.parent.names(info.name).delete()
+		if info.isColumnHeader or info.isRowHeader:
+			self.setAsHeaderCell(cell,isColumnHeader=info.isColumnHeader,isRowHeader=info.isRowHeader)
+		return True
+
+	def fetchAssociatedHeaderCellText(self,cell,columnHeader=False):
+		# #4409: cell.currentRegion fails if the worksheet is protected.
+		try:
+			cellRegion=cell.excelCellObject.currentRegion
+		except COMError:
+			log.debugWarning("Possibly protected sheet")
+			return None
+		for info in self.headerCellTracker.iterPossibleHeaderCellInfosFor(cell.rowNumber,cell.columnNumber,columnHeader=columnHeader):
+			textList=[]
+			if columnHeader:
+				for headerRowNumber in xrange(info.rowNumber,info.rowNumber+info.rowSpan): 
+					headerCell=self.excelWorksheetObject.cells(headerRowNumber,cell.columnNumber)
+					# The header could be  merged cells. 
+					# if so, fetch text from the first in the merge as that always contains the content
+					try:
+						headerCell=headerCell.mergeArea.item(1)
+					except (COMError,NameError,AttributeError):
+						pass
+					textList.append(headerCell.text)
+			else:
+				for headerColumnNumber in xrange(info.columnNumber,info.columnNumber+info.colSpan): 
+					headerCell=self.excelWorksheetObject.cells(cell.rowNumber,headerColumnNumber)
+					# The header could be  merged cells. 
+					# if so, fetch text from the first in the merge as that always contains the content
+					try:
+						headerCell=headerCell.mergeArea.item(1)
+					except (COMError,NameError,AttributeError):
+						pass
+					textList.append(headerCell.text)
+			text=" ".join(textList)
+			if text:
+				return text
+
+	def __init__(self,windowHandle=None,excelWindowObject=None,excelWorksheetObject=None):
+		self.excelWindowObject=excelWindowObject
+		self.excelWorksheetObject=excelWorksheetObject
+		super(ExcelWorksheet,self).__init__(windowHandle=windowHandle)
+		for gesture in self.__changeSelectionGestures:
+			self.bindGesture(gesture, "changeSelection")
+
+	def _get_name(self):
+		return self.excelWorksheetObject.name
+
+	def _isEqual(self, other):
+		if not super(ExcelWorksheet, self)._isEqual(other):
+			return False
+		return self.excelWorksheetObject.index == other.excelWorksheetObject.index
+
+	def _get_firstChild(self):
+		cell=self.excelWorksheetObject.cells(1,1)
+		return ExcelCell(windowHandle=self.windowHandle,excelWindowObject=self.excelWindowObject,excelCellObject=cell)
+
+	def _get_states(self):
+		states=super(ExcelWorksheet,self).states
+		if self.excelWorksheetObject.ProtectContents:
+			states.add(controlTypes.STATE_PROTECTED)
+		return states
+
+	def script_changeSelection(self,gesture):
+		oldSelection=api.getFocusObject()
+		gesture.send()
+		import eventHandler
+		import time
+		newSelection=None
+		curTime=startTime=time.time()
+		while (curTime-startTime)<=0.15:
+			if scriptHandler.isScriptWaiting():
+				# Prevent lag if keys are pressed rapidly
+				return
+			if eventHandler.isPendingEvents('gainFocus'):
+				return
+			newSelection=self._getSelection()
+			if newSelection and newSelection!=oldSelection:
+				break
+			api.processPendingEvents(processEventQueue=False)
+			time.sleep(0.015)
+			curTime=time.time()
+		if newSelection:
+			if oldSelection.parent==newSelection.parent:
+				newSelection.parent=oldSelection.parent
+			eventHandler.executeEvent('gainFocus',newSelection)
+	script_changeSelection.canPropagate=True
+
+	__changeSelectionGestures = (
+		"kb:tab",
+		"kb:shift+tab",
+		"kb:enter",
+		"kb:numpadEnter",
+		"kb:upArrow",
+		"kb:downArrow",
+		"kb:leftArrow",
+		"kb:rightArrow",
+		"kb:control+upArrow",
+		"kb:control+downArrow",
+		"kb:control+leftArrow",
+		"kb:control+rightArrow",
+		"kb:home",
+		"kb:end",
+		"kb:control+home",
+		"kb:control+end",
+		"kb:shift+upArrow",
+		"kb:shift+downArrow",
+		"kb:shift+leftArrow",
+		"kb:shift+rightArrow",
+		"kb:shift+control+upArrow",
+		"kb:shift+control+downArrow",
+		"kb:shift+control+leftArrow",
+		"kb:shift+control+rightArrow",
+		"kb:shift+home",
+		"kb:shift+end",
+		"kb:shift+control+home",
+		"kb:shift+control+end",
+		"kb:shift+space",
+		"kb:control+space",
+		"kb:pageUp",
+		"kb:pageDown",
+		"kb:shift+pageUp",
+		"kb:shift+pageDown",
+		"kb:alt+pageUp",
+		"kb:alt+pageDown",
+		"kb:alt+shift+pageUp",
+		"kb:alt+shift+pageDown",
+		"kb:control+shift+8",
+		"kb:control+pageUp",
+		"kb:control+pageDown",
+		"kb:control+a",
+		"kb:control+v",
+		"kb:shift+f11",
+	)
+
+class ExcelCellTextInfo(NVDAObjectTextInfo):
+
+	def _getFormatFieldAndOffsets(self,offset,formatConfig,calculateOffsets=True):
+		formatField=textInfos.FormatField()
+		if (self.obj.excelCellObject.Application.Version > "12.0"):
+			cellObj=self.obj.excelCellObject.DisplayFormat
+		else:
+			cellObj=self.obj.excelCellObject
+		fontObj=cellObj.font
+		if formatConfig['reportAlignment']:
+			value=alignmentLabels.get(self.obj.excelCellObject.horizontalAlignment)
+			if value:
+				formatField['text-align']=value
+			value=alignmentLabels.get(self.obj.excelCellObject.verticalAlignment)
+			if value:
+				formatField['vertical-align']=value
+		if formatConfig['reportFontName']:
+			formatField['font-name']=fontObj.name
+		if formatConfig['reportFontSize']:
+			formatField['font-size']=str(fontObj.size)
+		if formatConfig['reportFontAttributes']:
+			formatField['bold']=fontObj.bold
+			formatField['italic']=fontObj.italic
+			underline=fontObj.underline
+			formatField['underline']=False if underline is None or underline==xlUnderlineStyleNone else True
+		if formatConfig['reportStyle']:
+			try:
+				styleName=self.obj.excelCellObject.style.nameLocal
+			except COMError:
+				styleName=None
+			if styleName:
+				formatField['style']=styleName
+		if formatConfig['reportColor']:
+			try:
+				formatField['color']=colors.RGB.fromCOLORREF(int(fontObj.color))
+			except COMError:
+				pass
+			try:
+				pattern = cellObj.Interior.Pattern
+				formatField['background-pattern'] = backgroundPatternLabels.get(pattern)
+				if pattern in (xlPatternLinearGradient, xlPatternRectangularGradient):
+					formatField['background-color']=(colors.RGB.fromCOLORREF(int(cellObj.Interior.Gradient.ColorStops(1).Color)))
+					formatField['background-color2']=(colors.RGB.fromCOLORREF(int(cellObj.Interior.Gradient.ColorStops(2).Color)))
+				else:
+					formatField['background-color']=colors.RGB.fromCOLORREF(int(cellObj.interior.color))
+			except COMError:
+				pass
+		return formatField,(self._startOffset,self._endOffset)
+
+class ExcelCell(ExcelBase):
+
+	def doAction(self):
+		pass
+
+	def _get_columnHeaderText(self):
+		return self.parent.fetchAssociatedHeaderCellText(self,columnHeader=True)
+
+	def _get_rowHeaderText(self):
+		return self.parent.fetchAssociatedHeaderCellText(self,columnHeader=False)
+
+	def script_openDropdown(self,gesture):
+		gesture.send()
+		d=None
+		curTime=startTime=time.time()
+		while (curTime-startTime)<=0.25:
+			if scriptHandler.isScriptWaiting():
+				# Prevent lag if keys are pressed rapidly
+				return
+			if eventHandler.isPendingEvents('gainFocus'):
+				return
+			d=self._getDropdown()
+			if d:
+				break
+			api.processPendingEvents(processEventQueue=False)
+			time.sleep(0.025)
+			curTime=time.time()
+		if not d:
+			log.debugWarning("Failed to get dropDown, giving up")
+			return
+		d.parent=self
+		eventHandler.queueEvent("gainFocus",d)
+
+	def script_setColumnHeader(self,gesture):
+		scriptCount=scriptHandler.getLastScriptRepeatCount()
+		if not config.conf['documentFormatting']['reportTableHeaders']:
+			# Translators: a message reported in the SetColumnHeader script for Excel.
+			ui.message(_("Cannot set headers. Please enable reporting of table headers in Document Formatting Settings"))
+			return
+		if scriptCount==0:
+			if self.parent.setAsHeaderCell(self,isColumnHeader=True,isRowHeader=False):
+				# Translators: a message reported in the SetColumnHeader script for Excel.
+				ui.message(_("Set {address} as start of column headers").format(address=self.cellCoordsText))
+			else:
+				# Translators: a message reported in the SetColumnHeader script for Excel.
+				ui.message(_("Already set {address} as start of column headers").format(address=self.cellCoordsText))
+		elif scriptCount==1:
+			if self.parent.forgetHeaderCell(self,isColumnHeader=True,isRowHeader=False):
+				# Translators: a message reported in the SetColumnHeader script for Excel.
+				ui.message(_("Removed {address}    from column headers").format(address=self.cellCoordsText))
+			else:
+				# Translators: a message reported in the SetColumnHeader script for Excel.
+				ui.message(_("Cannot find {address}    in column headers").format(address=self.cellCoordsText))
+	script_setColumnHeader.__doc__=_("Pressing once will set this cell as the first column header for any cells lower and to the right of it within this region. Pressing twice will forget the current column header for this cell.")
+
+	def script_setRowHeader(self,gesture):
+		scriptCount=scriptHandler.getLastScriptRepeatCount()
+		if not config.conf['documentFormatting']['reportTableHeaders']:
+			# Translators: a message reported in the SetRowHeader script for Excel.
+			ui.message(_("Cannot set headers. Please enable reporting of table headers in Document Formatting Settings"))
+			return
+		if scriptCount==0:
+			if self.parent.setAsHeaderCell(self,isColumnHeader=False,isRowHeader=True):
+				# Translators: a message reported in the SetRowHeader script for Excel.
+				ui.message(_("Set {address} as start of row headers").format(address=self.cellCoordsText))
+			else:
+				# Translators: a message reported in the SetRowHeader script for Excel.
+				ui.message(_("Already set {address} as start of row headers").format(address=self.cellCoordsText))
+		elif scriptCount==1:
+			if self.parent.forgetHeaderCell(self,isColumnHeader=False,isRowHeader=True):
+				# Translators: a message reported in the SetRowHeader script for Excel.
+				ui.message(_("Removed {address}    from row headers").format(address=self.cellCoordsText))
+			else:
+				# Translators: a message reported in the SetRowHeader script for Excel.
+				ui.message(_("Cannot find {address}    in row headers").format(address=self.cellCoordsText))
+	script_setRowHeader.__doc__=_("Pressing once will set this cell as the first row header for any cells lower and to the right of it within this region. Pressing twice will forget the current row header for this cell.")
+
+	@classmethod
+	def kwargsFromSuper(cls,kwargs,relation=None):
+		windowHandle=kwargs['windowHandle']
+		excelWindowObject=cls.excelWindowObjectFromWindow(windowHandle)
+		if not excelWindowObject:
+			return False
+		if isinstance(relation,tuple):
+			excelCellObject=excelWindowObject.rangeFromPoint(relation[0],relation[1])
+		else:
+			excelCellObject=excelWindowObject.ActiveCell
+		if not excelCellObject:
+			return False
+		kwargs['excelWindowObject']=excelWindowObject
+		kwargs['excelCellObject']=excelCellObject
+		return True
+
+	def __init__(self,windowHandle=None,excelWindowObject=None,excelCellObject=None):
+		self.excelWindowObject=excelWindowObject
+		self.excelCellObject=excelCellObject
+		super(ExcelCell,self).__init__(windowHandle=windowHandle)
+
+	def _get_excelRangeObject(self):
+		return self.excelCellObject
+
+	def _get_role(self):
+		try:
+			linkCount=self.excelCellObject.hyperlinks.count
+		except (COMError,NameError,AttributeError):
+			linkCount=None
+		if linkCount:
+			return controlTypes.ROLE_LINK
+		return controlTypes.ROLE_TABLECELL
+
+	TextInfo=ExcelCellTextInfo
+
+	def _isEqual(self,other):
+		if not super(ExcelCell,self)._isEqual(other):
+			return False
+		thisAddr=self.getCellAddress(self.excelCellObject,True)
+		try:
+			otherAddr=self.getCellAddress(other.excelCellObject,True)
+		except COMError:
+			#When cutting and pasting the old selection can become broken
+			return False
+		return thisAddr==otherAddr
+
+	def _get_cellCoordsText(self):
+		return self.getCellAddress(self.excelCellObject)
+
+	def _get__rowAndColumnNumber(self):
+		rc=self.excelCellObject.address(True,True,xlRC,False)
+		return [int(x) if x else 1 for x in re_absRC.match(rc).groups()]
+
+	def _get_rowNumber(self):
+		return self._rowAndColumnNumber[0]
+
+	rowSpan=1
+
+	def _get_columnNumber(self):
+		return self._rowAndColumnNumber[1]
+
+	colSpan=1
+
+	def _get_tableID(self):
+		address=self.excelCellObject.address(1,1,0,1)
+		ID="".join(address.split('!')[:-1])
+		ID="%s %s"%(ID,self.windowHandle)
+		return ID
+
+	def _get_name(self):
+		return self.excelCellObject.Text
+
+	def _getCurSummaryRowState(self):
+		try:
+			row=self.excelCellObject.rows[1]
+			if row.summary:
+				return controlTypes.STATE_EXPANDED if row.showDetail else controlTypes.STATE_COLLAPSED
+		except COMError:
+			pass
+
+	def _getCurSummaryColumnState(self):
+		try:
+			col=self.excelCellObject.columns[1]
+			if col.summary:
+				return controlTypes.STATE_EXPANDED if col.showDetail else controlTypes.STATE_COLLAPSED
+		except COMError:
+			pass
+
+	def _get_states(self):
+		states=super(ExcelCell,self).states
+		summaryCellState=self._getCurSummaryRowState() or self._getCurSummaryColumnState()
+		if summaryCellState:
+			states.add(summaryCellState)
+		if self.excelCellObject.HasFormula:
+			states.add(controlTypes.STATE_HASFORMULA)
+		try:
+			validationType=self.excelCellObject.validation.type
+		except (COMError,NameError,AttributeError):
+			validationType=None
+		if validationType==3:
+			states.add(controlTypes.STATE_HASPOPUP)
+		try:
+			comment=self.excelCellObject.comment
+		except (COMError,NameError,AttributeError):
+			comment=None
+		if comment:
+			states.add(controlTypes.STATE_HASCOMMENT)
+		if self._overlapInfo is not None:
+			if self._overlapInfo['obscuredFromRightBy'] > 0:
+				states.add(controlTypes.STATE_CROPPED)
+			if self._overlapInfo['obscuringRightBy'] > 0:
+				states.add(controlTypes.STATE_OVERFLOWING)
+		if self.excelWindowObject.ActiveSheet.ProtectContents and (not self.excelCellObject.Locked):
+			states.add(controlTypes.STATE_UNLOCKED)
+		return states
+
+	def event_typedCharacter(self,ch):
+		# #6570: You cannot type into protected cells.
+		# Apart from speaking characters being miss-leading, Office 2016 protected view doubles characters as well.
+		# Therefore for any character from space upwards (not control characters)  on protected cells, play the default sound rather than speaking the character
+		if ch>=" " and controlTypes.STATE_UNLOCKED not in self.states and controlTypes.STATE_PROTECTED in self.parent.states: 
+			winsound.PlaySound("Default",winsound.SND_ALIAS|winsound.SND_NOWAIT|winsound.SND_ASYNC)
+			return
+		super(ExcelCell,self).event_typedCharacter(ch)
+
+	def getCellTextWidth(self):
+		#handle to Device Context
+		hDC = ctypes.windll.user32.GetDC(self.windowHandle)
+		tempDC = ctypes.windll.gdi32.CreateCompatibleDC(hDC)
+		ctypes.windll.user32.ReleaseDC(self.windowHandle, hDC)
+		#Compatible Bitmap for current Device Context
+		hBMP = ctypes.windll.gdi32.CreateCompatibleBitmap(tempDC, 1, 1)
+		#handle to the bitmap object
+		hOldBMP = ctypes.windll.gdi32.SelectObject(tempDC, hBMP)
+		#Pass Device Context and LOGPIXELSX, the horizontal resolution in pixels per unit inch
+		dpi = ctypes.windll.gdi32.GetDeviceCaps(tempDC, LOGPIXELSX)
+		#Fetching Font Size and Weight information
+		iFontSize = self.excelCellObject.Font.Size
+		iFontSize = 11 if iFontSize is None else int(iFontSize)
+		#Font  Weight for Bold FOnt is 700 and for normal font it's 400
+		iFontWeight = 700 if self.excelCellObject.Font.Bold else 400
+		#Fetching Font Name and style information
+		sFontName = self.excelCellObject.Font.Name
+		sFontItalic = self.excelCellObject.Font.Italic
+		sFontUnderline = True if self.excelCellObject.Font.Underline else False
+		sFontStrikeThrough = self.excelCellObject.Font.Strikethrough
+		#If FontSize is <0: The font mapper transforms this value into device units
+		#and matches its absolute value against the character height of the available fonts.
+		iFontHeight = iFontSize * -1
+		#If Font Width is 0, the font mapper chooses a closest match value.
+		iFontWidth = 0
+		iEscapement = 0
+		iOrientation = 0
+		#Default CharSet based on System Locale is chosen
+		iCharSet = 0
+		#Default font mapper behavior
+		iOutputPrecision = 0
+		#Default clipping behavior
+		iClipPrecision = 0
+		#Default Quality
+		iOutputQuality = 0
+		#Default Pitch and default font family
+		iPitchAndFamily = 0
+		#Create a font object with the correct size, weight and style
+		hFont = ctypes.windll.gdi32.CreateFontW(iFontHeight, iFontWidth, iEscapement, iOrientation, iFontWeight, sFontItalic, sFontUnderline, sFontStrikeThrough, iCharSet, iOutputPrecision, iClipPrecision, iOutputQuality, iPitchAndFamily, sFontName)
+		#Load the font into the device context, storing the original font object
+		hOldFont = ctypes.windll.gdi32.SelectObject(tempDC, hFont)
+		sText = self.excelCellObject.Text
+		textLength = len(sText)
+		class structText(ctypes.Structure):
+			_fields_ = [("width", ctypes.c_int), ("height",ctypes.c_int)]
+		StructText = structText()
+		getTextExtentPoint = ctypes.windll.gdi32.GetTextExtentPoint32W
+		getTextExtentPoint.argtypes = [ctypes.c_void_p, ctypes.c_wchar_p, ctypes.c_int, ctypes.POINTER(structText)]
+		getTextExtentPoint.restype = ctypes.c_int
+		sText = unicode(sText)
+		#Get the text dimensions
+		ctypes.windll.gdi32.GetTextExtentPoint32W(tempDC, sText, textLength,ctypes.byref(StructText))
+		#Restore the old Font Object
+		ctypes.windll.gdi32.SelectObject(tempDC, hOldFont)
+		#Delete the font object we created
+		ctypes.windll.gdi32.DeleteObject(hFont)
+		#Restore the old Bitmap Object
+		ctypes.windll.gdi32.SelectObject(tempDC, hOldBMP)
+		#Delete the temporary BitMap Object
+		ctypes.windll.gdi32.DeleteObject(hBMP)
+		#Release & Delete the device context
+		ctypes.windll.gdi32.DeleteDC(tempDC)
+		#Retrieve the text width
+		textWidth = StructText.width
+		return textWidth
+
+	def _get__overlapInfo(self):
+		textWidth = self.getCellTextWidth()
+		if self.excelCellObject.WrapText or self.excelCellObject.ShrinkToFit:
+			return None
+		isMerged = self.excelWindowObject.Selection.MergeCells
+		try:
+			adjacentCell = self.excelCellObject.Offset(0,1)
+		except COMError:
+			# #5041: This cell is at the right edge.
+			# For our purposes, treat this as if there is an empty cell to the right.
+			isAdjacentCellEmpty = True
+		else:
+			isAdjacentCellEmpty = not adjacentCell.Text
+		info = {}
+		if isMerged:
+			columns=self.excelCellObject.mergeArea.columns
+			columnCount=columns.count
+			firstColumn=columns.item(1)
+			lastColumn=columns.item(columnCount)
+			firstColumnLeft=firstColumn.left
+			lastColumnLeft=lastColumn.left
+			lastColumnWidth=lastColumn.width
+			cellLeft=firstColumnLeft
+			cellRight=lastColumnLeft+lastColumnWidth
+		else:
+			cellLeft=self.excelCellObject.left
+			cellRight=cellLeft+self.excelCellObject.width
+		pointsToPixels=self.excelCellObject.Application.ActiveWindow.PointsToScreenPixelsX
+		cellLeft=pointsToPixels(cellLeft)
+		cellRight=pointsToPixels(cellRight)
+		cellWidth=(cellRight-cellLeft)
+		if textWidth <= cellWidth:
+			info = None
+		else:
+			if isAdjacentCellEmpty:
+				info['obscuringRightBy']= textWidth - cellWidth
+				info['obscuredFromRightBy'] = 0
+			else:
+				info['obscuredFromRightBy']= textWidth - cellWidth
+				info['obscuringRightBy'] = 0
+		self._overlapInfo = info
+		return self._overlapInfo
+
+	def _get_parent(self):
+		worksheet=self.excelCellObject.Worksheet
+		self.parent=ExcelWorksheet(windowHandle=self.windowHandle,excelWindowObject=self.excelWindowObject,excelWorksheetObject=worksheet)
+		return self.parent
+
+	def _get_next(self):
+		try:
+			next=self.excelCellObject.next
+		except COMError:
+			next=None
+		if next:
+			return ExcelCell(windowHandle=self.windowHandle,excelWindowObject=self.excelWindowObject,excelCellObject=next)
+
+	def _get_previous(self):
+		try:
+			previous=self.excelCellObject.previous
+		except COMError:
+			previous=None
+		if previous:
+			return ExcelCell(windowHandle=self.windowHandle,excelWindowObject=self.excelWindowObject,excelCellObject=previous)
+
+	def _get_description(self):
+		try:
+			inputMessageTitle=self.excelCellObject.validation.inputTitle
+		except (COMError,NameError,AttributeError):
+			inputMessageTitle=None
+		try:
+			inputMessage=self.excelCellObject.validation.inputMessage
+		except (COMError,NameError,AttributeError):
+			inputMessage=None
+		if inputMessage and inputMessageTitle:
+			return _("Input Message is {title}: {message}").format( title = inputMessageTitle , message = inputMessage)
+		elif inputMessage:
+			return _("Input Message is {message}").format( message = inputMessage)
+		else:
+			return None
+
+	def _get_positionInfo(self):
+		try:
+			level=int(self.excelCellObject.rows[1].outlineLevel)-1
+		except COMError:
+			level=None
+		if level==0:
+			try:
+				level=int(self.excelCellObject.columns[1].outlineLevel)-1
+			except COMError:
+				level=None
+		if level==0:
+			level=None
+		return {'level':level}
+
+	def script_reportComment(self,gesture):
+		commentObj=self.excelCellObject.comment
+		text=commentObj.text() if commentObj else None
+		if text:
+			ui.message(text)
+		else:
+			# Translators: A message in Excel when there is no comment
+			ui.message(_("Not on a comment"))
+	# Translators: the description  for a script for Excel
+	script_reportComment.__doc__=_("Reports the comment on the current cell")
+
+	def script_editComment(self,gesture):
+		commentObj=self.excelCellObject.comment
+		d = wx.TextEntryDialog(gui.mainFrame, 
+			# Translators: Dialog text for 
+			_("Editing comment for cell {address}").format(address=self.cellCoordsText),
+			# Translators: Title of a dialog edit an Excel comment 
+			_("Comment"),
+			defaultValue=commentObj.text() if commentObj else u"",
+			style=wx.TE_MULTILINE|wx.OK|wx.CANCEL)
+		def callback(result):
+			if result == wx.ID_OK:
+				if commentObj:
+					commentObj.text(d.Value)
+				else:
+					self.excelCellObject.addComment(d.Value)
+		gui.runScriptModalDialog(d, callback)
+
+	def reportFocus(self):
+		# #4878: Excel specific code for speaking format changes on the focused object.
+		info=self.makeTextInfo(textInfos.POSITION_FIRST)
+		info.expand(textInfos.UNIT_CHARACTER)
+		formatField=textInfos.FormatField()
+		formatConfig=config.conf['documentFormatting']
+		for field in info.getTextWithFields(formatConfig):
+			if isinstance(field,textInfos.FieldCommand) and isinstance(field.field,textInfos.FormatField):
+				formatField.update(field.field)
+		if not hasattr(self.parent,'_formatFieldSpeechCache'):
+			self.parent._formatFieldSpeechCache={}
+		text=speech.getFormatFieldSpeech(formatField,attrsCache=self.parent._formatFieldSpeechCache,formatConfig=formatConfig) if formatField else None
+		if text:
+			speech.speakText(text)
+		super(ExcelCell,self).reportFocus()
+
+	__gestures = {
+		"kb:NVDA+shift+c": "setColumnHeader",
+		"kb:NVDA+shift+r": "setRowHeader",
+		"kb:shift+f2":"editComment",
+		"kb:alt+downArrow":"openDropdown",
+		"kb:NVDA+alt+c":"reportComment",
+	}
+
+class ExcelSelection(ExcelBase):
+
+	role=controlTypes.ROLE_TABLECELL
+
+	def __init__(self,windowHandle=None,excelWindowObject=None,excelRangeObject=None):
+		self.excelWindowObject=excelWindowObject
+		self.excelRangeObject=excelRangeObject
+		super(ExcelSelection,self).__init__(windowHandle=windowHandle)
+
+	def _get_states(self):
+		states=super(ExcelSelection,self).states
+		states.add(controlTypes.STATE_SELECTED)
+		return states
+
+	def _get_name(self):
+		firstCell=self.excelRangeObject.Item(1)
+		lastCell=self.excelRangeObject.Item(self.excelRangeObject.Count)
+		# Translators: This is presented in Excel to show the current selection, for example 'a1 c3 through a10 c10'
+		return _("{firstAddress} {firstContent} through {lastAddress} {lastContent}").format(firstAddress=self.getCellAddress(firstCell),firstContent=firstCell.Text,lastAddress=self.getCellAddress(lastCell),lastContent=lastCell.Text)
+
+	def _get_parent(self):
+		worksheet=self.excelRangeObject.Worksheet
+		return ExcelWorksheet(windowHandle=self.windowHandle,excelWindowObject=self.excelWindowObject,excelWorksheetObject=worksheet)
+
+	def _get_rowNumber(self):
+		return self.excelRangeObject.row
+
+	def _get_rowSpan(self):
+		return self.excelRangeObject.rows.count
+
+	def _get_columnNumber(self):
+		return self.excelRangeObject.column
+
+	def _get_colSpan(self):
+		return self.excelRangeObject.columns.count
+
+	#Its useful for an excel selection to be announced with reportSelection script
+	def makeTextInfo(self,position):
+		if position==textInfos.POSITION_SELECTION:
+			position=textInfos.POSITION_ALL
+		return super(ExcelSelection,self).makeTextInfo(position)
+
+class ExcelDropdownItem(Window):
+
+	firstChild=None
+	lastChild=None
+	children=[]
+	role=controlTypes.ROLE_LISTITEM
+
+	def __init__(self,parent=None,name=None,states=None,index=None):
+		self.name=name
+		self.states=states
+		self.parent=parent
+		self.index=index
+		super(ExcelDropdownItem,self).__init__(windowHandle=parent.windowHandle)
+
+	def _get_previous(self):
+		newIndex=self.index-1
+		if newIndex>=0:
+			return self.parent.getChildAtIndex(newIndex)
+
+	def _get_next(self):
+		newIndex=self.index+1
+		if newIndex<self.parent.childCount:
+			return self.parent.getChildAtIndex(newIndex)
+
+	def _get_treeInterceptor(self):
+		return self.parent.treeInterceptor
+
+	def _get_positionInfo(self):
+		return {'indexInGroup':self.index+1,'similarItemsInGroup':self.parent.childCount,}
+
+class ExcelDropdown(Window):
+
+	@classmethod
+	def kwargsFromSuper(cls,kwargs,relation=None):
+		return kwargs
+
+	role=controlTypes.ROLE_LIST
+	excelCell=None
+
+	def _get__highlightColors(self):
+		background=colors.RGB.fromCOLORREF(winUser.user32.GetSysColor(13))
+		foreground=colors.RGB.fromCOLORREF(winUser.user32.GetSysColor(14))
+		self._highlightColors=(background,foreground)
+		return self._highlightColors
+
+	def _get_children(self):
+		children=[]
+		index=0
+		states=set()
+		for item in DisplayModelTextInfo(self,textInfos.POSITION_ALL).getTextWithFields():
+			if isinstance(item,textInfos.FieldCommand) and item.command=="formatChange":
+				states=set([controlTypes.STATE_SELECTABLE])
+				foreground=item.field.get('color',None)
+				background=item.field.get('background-color',None)
+				if (background,foreground)==self._highlightColors:
+					states.add(controlTypes.STATE_SELECTED)
+			if isinstance(item,basestring):
+				obj=ExcelDropdownItem(parent=self,name=item,states=states,index=index)
+				children.append(obj)
+				index+=1
+		return children
+
+	def getChildAtIndex(self,index):
+		return self.children[index]
+
+	def _get_childCount(self):
+		return len(self.children)
+
+	def _get_firstChild(self):
+		return self.children[0]
+	def _get_selection(self):
+		for child in self.children:
+			if controlTypes.STATE_SELECTED in child.states:
+				return child
+
+	def script_selectionChange(self,gesture):
+		gesture.send()
+		newFocus=self.selection or self
+		if eventHandler.lastQueuedFocusObject is newFocus: return
+		eventHandler.queueEvent("gainFocus",newFocus)
+	script_selectionChange.canPropagate=True
+
+	def script_closeDropdown(self,gesture):
+		gesture.send()
+		eventHandler.queueEvent("gainFocus",self.parent)
+	script_closeDropdown.canPropagate=True
+
+	__gestures={
+		"kb:downArrow":"selectionChange",
+		"kb:upArrow":"selectionChange",
+		"kb:leftArrow":"selectionChange",
+		"kb:rightArrow":"selectionChange",
+		"kb:home":"selectionChange",
+		"kb:end":"selectionChange",
+		"kb:escape":"closeDropdown",
+		"kb:enter":"closeDropdown",
+		"kb:space":"closeDropdown",
+	}
+
+	def event_gainFocus(self):
+		child=self.selection
+		if not child and self.childCount>0:
+			child=self.children[0]
+		if child:
+			eventHandler.queueEvent("focusEntered",self)
+			eventHandler.queueEvent("gainFocus",child)
+		else:
+			super(ExcelDropdown,self).event_gainFocus()
+
+class ExcelMergedCell(ExcelCell):
+
+	def _get_cellCoordsText(self):
+		return self.getCellAddress(self.excelCellObject.mergeArea)
 
-		except(COMError):
-
-			pass
-		focus=api.getDesktopObject().objectWithFocus()
-		if not focus or not isinstance(focus,ExcelBase):
-			return
-		# Charts are not yet automatically detected with objectFromFocus, so therefore use selection
-		sel=focus._getSelection()
-		if not sel:
-			return
-		eventHandler.queueEvent("gainFocus",sel)
-
-
-	@property
-	def isAfterSelection(self):
-		activeCell = self.document.Application.ActiveCell
-		#log.debugWarning("active row: {} active column: {} current row: {} current column: {}".format ( activeCell.row , activeCell.column , self.excelCommentObject.row , self.excelCommentObject.column   ) )
-
-		if self.excelItemObject.TopLeftCell.row == activeCell.row:
-			if self.excelItemObject.TopLeftCell.column > activeCell.column:
-				return False
-		elif self.excelItemObject.TopLeftCell.row > activeCell.row:
-			return False
-		return True
-
-class ExcelRangeBasedQuickNavItem(ExcelQuickNavItem):
-
-	def __lt__(self,other):
-		if self.excelItemObject.row == other.excelItemObject.row:
-			return self.excelItemObject.column < other.excelItemObject.column
-		else:
-			return self.excelItemObject.row < other.excelItemObject.row
-
-	def moveTo(self):
-		self.excelItemObject.Activate()
-		eventHandler.queueEvent("gainFocus",api.getDesktopObject().objectWithFocus())
-
-	@property
-	def isAfterSelection(self):
-		activeCell = self.document.Application.ActiveCell
-		log.debugWarning("active row: {} active column: {} current row: {} current column: {}".format ( activeCell.row , activeCell.column , self.excelItemObject.row , self.excelItemObject.column   ) )
-
-		if self.excelItemObject.row == activeCell.row:
-			if self.excelItemObject.column > activeCell.column:
-				return False
-		elif self.excelItemObject.row > activeCell.row:
-			return False
-		return True
-
-class ExcelCommentQuickNavItem(ExcelRangeBasedQuickNavItem):
-
-	def __init__( self , nodeType , document , commentObject , commentCollection ):
-		self.comment=commentObject.comment
-		self.label = commentObject.address(False,False,1,False) + " " + (self.comment.Text() if self.comment else "")
-		super( ExcelCommentQuickNavItem , self).__init__( nodeType , document , commentObject , commentCollection )
-
-class ExcelFormulaQuickNavItem(ExcelRangeBasedQuickNavItem):
-
-	def __init__( self , nodeType , document , formulaObject , formulaCollection ):
-		self.label = formulaObject.address(False,False,1,False) + " " + formulaObject.Formula
-		super( ExcelFormulaQuickNavItem , self).__init__( nodeType , document , formulaObject , formulaCollection )
-
-class ExcelQuicknavIterator(object):
-	"""
-	Allows iterating over an MS excel collection (e.g. Comments, Formulas or charts) emitting L{QuickNavItem} objects.
-	"""
-
-	def __init__(self, itemType , document , direction , includeCurrent):
-		"""
-		See L{QuickNavItemIterator} for itemType, document and direction definitions.
-		@ param includeCurrent: if true then any item at the initial position will be also emitted rather than just further ones. 
-		"""
-		self.document=document
-		self.itemType=itemType
-		self.direction=direction if direction else "next"
-		self.includeCurrent=includeCurrent
-
-	def collectionFromWorksheet(self,worksheetObject):
-		"""
-		Fetches a Microsoft Excel collection object from a Microsoft excel worksheet object. E.g. charts, comments, or formula.
-		@param worksheetObject: a Microsoft excel worksheet object.
-		@return: a Microsoft excel collection object.
-		"""
-		raise NotImplementedError
-
-	def filter(self,item):
-		"""
-		Only allows certain items fom a collection to be emitted. E.g. a chart .
-		@param item: an item from a Microsoft excel collection (e.g. chart object).
-		@return True if this item should be allowd, false otherwise.
-		@rtype: bool
-		"""
-		return True
-
-	def iterate(self):
-		"""
-		returns a generator that emits L{QuickNavItem} objects for this collection.
-		"""
-		items=self.collectionFromWorksheet(self.document)
-		if not items:
-			return
-		if self.direction=="previous":
-			items=reversed(items)
-		for collectionItem in items:
-			item=self.quickNavItemClass(self.itemType,self.document,collectionItem , items )
-			if not self.filter(collectionItem):
-				continue
-			yield item
-
-class ChartExcelCollectionQuicknavIterator(ExcelQuicknavIterator):
-	quickNavItemClass=ExcelChartQuickNavItem#: the QuickNavItem class that should be instanciated and emitted. 
-	def collectionFromWorksheet( self , worksheetObject ):
-		return worksheetObject.ChartObjects() 
-
-class CommentExcelCollectionQuicknavIterator(ExcelQuicknavIterator):
-	quickNavItemClass=ExcelCommentQuickNavItem#: the QuickNavItem class that should be instanciated and emitted. 
-	def collectionFromWorksheet( self , worksheetObject ):
-		try:
-			return  worksheetObject.cells.SpecialCells( xlCellTypeComments )
-		except(COMError):
-			return None
-
-	def filter(self,item):
-		return item is not None and item.comment is not None
-
-class FormulaExcelCollectionQuicknavIterator(ExcelQuicknavIterator):
-	quickNavItemClass=ExcelFormulaQuickNavItem#: the QuickNavItem class that should be instanciated and emitted. 
-	def collectionFromWorksheet( self , worksheetObject ):
-		try:
-			return  worksheetObject.cells.SpecialCells( xlCellTypeFormulas )
-		except(COMError):
-
-			return None
-
-class ExcelSheetQuickNavItem(ExcelQuickNavItem):
-
-	def __init__( self , nodeType , document , sheetObject , sheetCollection ):
-		self.label = sheetObject.Name
-		self.sheetIndex = sheetObject.Index
-		self.sheetObject = sheetObject
-		super( ExcelSheetQuickNavItem , self).__init__( nodeType , document , sheetObject , sheetCollection )
-
-	def __lt__(self,other):
-		return self.sheetIndex < other.sheetIndex
-
-	def moveTo(self):
-		self.sheetObject.Activate()
-		eventHandler.queueEvent("gainFocus",api.getDesktopObject().objectWithFocus())
-
-	def rename(self,newName):
-		if newName and newName!=self.label:
-			self.sheetObject.Name=newName
-			self.label=newName
-
-	@property
-	def isRenameAllowed(self):
-		return True
-
-	@property
-	def isAfterSelection(self):
-		activeSheet = self.document.Application.ActiveSheet
-		if self.sheetObject.Index <= activeSheet.Index:
-			return False
-		else:
-			return True
-
-class SheetsExcelCollectionQuicknavIterator(ExcelQuicknavIterator):
-	"""
-	Allows iterating over an MS excel Sheets collection emitting L{QuickNavItem} object.
-	"""
-	quickNavItemClass=ExcelSheetQuickNavItem#: the QuickNavItem class that should be instantiated and emitted. 
-	def collectionFromWorksheet( self , worksheetObject ):
-		try:
-			return worksheetObject.Application.ActiveWorkbook.sheets
-		except(COMError):
-			return None
-
-	def filter(self,sheet):
-		if sheet.Visible==xlSheetVisible:
-			return True
-
-class ExcelBrowseModeTreeInterceptor(browseMode.BrowseModeTreeInterceptor):
-
-	def __init__(self,rootNVDAObject):
-		super(ExcelBrowseModeTreeInterceptor,self).__init__(rootNVDAObject)
-		self.passThrough=True
-		browseMode.reportPassThrough.last=True
-
-	def _get_currentNVDAObject(self):
-		obj=api.getFocusObject()
-		return obj if obj.treeInterceptor is self else None
-
-	def _get_isAlive(self):
-		if not winUser.isWindow(self.rootNVDAObject.windowHandle):
-			return False
-		try:
-			return self.rootNVDAObject.excelWorksheetObject.name==self.rootNVDAObject.excelApplicationObject.activeSheet.name
-		except (COMError,AttributeError,NameError):
-			log.debugWarning("could not compare sheet names",exc_info=True)
-			return False
-
-	def navigationHelper(self,direction):
-		excelWindowObject=self.rootNVDAObject.excelWindowObject
-		cellPosition = excelWindowObject.activeCell
-		try:
-			if   direction == "left":
-				cellPosition = cellPosition.Offset(0,-1)
-			elif direction == "right":
-				cellPosition = cellPosition.Offset(0,1)
-			elif direction == "up":
-				cellPosition = cellPosition.Offset(-1,0)
-			elif direction == "down":
-				cellPosition = cellPosition.Offset(1,0)
-			#Start-of-Column
-			elif direction == "startcol":
-				cellPosition = cellPosition.end(xlUp)
-			#Start-of-Row
-			elif direction == "startrow":
-				cellPosition = cellPosition.end(xlToLeft)
-			#End-of-Row
-			elif direction == "endrow":
-				cellPosition = cellPosition.end(xlToRight)
-			#End-of-Column
-			elif direction == "endcol":
-				cellPosition = cellPosition.end(xlDown)
-			else:
-				return
-		except COMError:
-			pass
-
-		try:
-			isMerged=cellPosition.mergeCells
-		except (COMError,NameError):
-			isMerged=False
-		if isMerged:
-			cellPosition=cellPosition.MergeArea(1)
-			obj=ExcelMergedCell(windowHandle=self.rootNVDAObject.windowHandle,excelWindowObject=excelWindowObject,excelCellObject=cellPosition)
-		else:
-			obj=ExcelCell(windowHandle=self.rootNVDAObject.windowHandle,excelWindowObject=excelWindowObject,excelCellObject=cellPosition)
-		cellPosition.Select()
-		cellPosition.Activate()
-		eventHandler.executeEvent('gainFocus',obj)
-
-	def script_moveLeft(self,gesture):
-		self.navigationHelper("left")
-
-	def script_moveRight(self,gesture):
-		self.navigationHelper("right")
-
-	def script_moveUp(self,gesture):
-		self.navigationHelper("up")
-
-	def script_moveDown(self,gesture):
-		self.navigationHelper("down")
-
-	def script_startOfColumn(self,gesture):
-		self.navigationHelper("startcol")
-
-	def script_startOfRow(self,gesture):
-		self.navigationHelper("startrow")
-
-	def script_endOfRow(self,gesture):
-		self.navigationHelper("endrow")
-
-	def script_endOfColumn(self,gesture):
-		self.navigationHelper("endcol")
-
-	def __contains__(self,obj):
-		return winUser.isDescendantWindow(self.rootNVDAObject.windowHandle,obj.windowHandle)
-
-	def _get_selection(self):
-		return self.rootNVDAObject._getSelection()
-
-	def _set_selection(self,info):
-		super(ExcelBrowseModeTreeInterceptor,self)._set_selection(info)
-		#review.handleCaretMove(info)
-
-	def _get_ElementsListDialog(self):
-		return ElementsListDialog
-
-	def _iterNodesByType(self,nodeType,direction="next",pos=None):
-		if nodeType=="chart":
-			return ChartExcelCollectionQuicknavIterator( nodeType , self.rootNVDAObject.excelWorksheetObject , direction , None ).iterate()
-		elif nodeType=="comment":
-			return CommentExcelCollectionQuicknavIterator( nodeType , self.rootNVDAObject.excelWorksheetObject , direction , None ).iterate()
-		elif nodeType=="formula":
-			return FormulaExcelCollectionQuicknavIterator( nodeType , self.rootNVDAObject.excelWorksheetObject , direction , None ).iterate()
-		elif nodeType=="sheet":
-			return SheetsExcelCollectionQuicknavIterator( nodeType , self.rootNVDAObject.excelWorksheetObject , direction , None ).iterate()
-		elif nodeType=="formField":
-			return ExcelFormControlQuicknavIterator( nodeType , self.rootNVDAObject.excelWorksheetObject , direction , None,self ).iterate(pos)
-		else:
-			raise NotImplementedError
-
-	def script_elementsList(self,gesture):
-		super(ExcelBrowseModeTreeInterceptor,self).script_elementsList(gesture)
-	# Translators: the description for the elements list command in Microsoft Excel.
-	script_elementsList.__doc__ = _("Lists various types of elements in this spreadsheet")
-	script_elementsList.ignoreTreeInterceptorPassThrough=True
-
-	__gestures = {
-		"kb:upArrow": "moveUp",
-		"kb:downArrow":"moveDown",
-		"kb:leftArrow":"moveLeft",
-		"kb:rightArrow":"moveRight",
-		"kb:control+upArrow":"startOfColumn",
-		"kb:control+downArrow":"endOfColumn",
-		"kb:control+leftArrow":"startOfRow",
-		"kb:control+rightArrow":"endOfRow",
-	}
-
-class ElementsListDialog(browseMode.ElementsListDialog):
-
-	ELEMENT_TYPES=(
-		# Translators: The label of a radio button to select the type of element
-		# in the browse mode Elements List dialog.
-		("chart", _("&Charts")),
-		# Translators: The label of a radio button to select the type of element
-		# in the browse mode Elements List dialog.
-		("comment", _("C&omments")),
-		# Translators: The label of a radio button to select the type of element
-		# in the browse mode Elements List dialog.
-		("formula", _("Fo&rmulas")),
-		# Translators: The label of a radio button to select the type of element
-		# in the browse mode Elements List dialog.
-		("formField", _("&Form fields")),
-		# Translators: The label of a radio button to select the type of element
-		# in the browse mode Elements List dialog.
-		("sheet", _("&Sheets")),
-	)
-
-class ExcelBase(Window):
-	"""A base that all Excel NVDAObjects inherit from, which contains some useful methods."""
-
-	@staticmethod
-	def excelWindowObjectFromWindow(windowHandle):
-		try:
-			pDispatch=oleacc.AccessibleObjectFromWindow(windowHandle,winUser.OBJID_NATIVEOM,interface=comtypes.automation.IDispatch)
-		except (COMError,WindowsError):
-			return None
-		return comtypes.client.dynamic.Dispatch(pDispatch)
-
-	@staticmethod
-	def getCellAddress(cell, external=False,format=xlA1):
-		text=cell.Address(False, False, format, external)
-		textList=text.split(':')
-		if len(textList)==2:
-			# Translators: Used to express an address range in excel.
-			text=_("{start} through {end}").format(start=textList[0], end=textList[1])
-		return text
-
-	def _getDropdown(self):
-		w=winUser.getAncestor(self.windowHandle,winUser.GA_ROOT)
-		if not w:
-			log.debugWarning("Could not get ancestor window (GA_ROOT)")
-			return
-		obj=Window(windowHandle=w,chooseBestAPI=False)
-		if not obj:
-			log.debugWarning("Could not instnaciate NVDAObject for ancestor window")
-			return
-		threadID=obj.windowThreadID
-		while not eventHandler.isPendingEvents("gainFocus"):
-			obj=obj.previous
-			if not obj or not isinstance(obj,Window) or obj.windowThreadID!=threadID:
-				log.debugWarning("Could not locate dropdown list in previous objects")
-				return
-			if obj.windowClassName=='EXCEL:':
-				break
-		return obj
-
-	def _getSelection(self):
-		selection=self.excelWindowObject.Selection
-		try:
-			isMerged=selection.mergeCells
-		except (COMError,NameError):
-			isMerged=False
-
-		try:
-			numCells=selection.count
-		except (COMError,NameError):
-			numCells=0
-
-		isChartActive = True if self.excelWindowObject.ActiveChart else False
-		obj=None
-		if isMerged:
-			obj=ExcelMergedCell(windowHandle=self.windowHandle,excelWindowObject=self.excelWindowObject,excelCellObject=selection.item(1))
-		elif numCells>1:
-			obj=ExcelSelection(windowHandle=self.windowHandle,excelWindowObject=self.excelWindowObject,excelRangeObject=selection)
-		elif numCells==1:
-			obj=ExcelCell(windowHandle=self.windowHandle,excelWindowObject=self.excelWindowObject,excelCellObject=selection)
-		elif isChartActive:
-			selection = self.excelWindowObject.ActiveChart
-			import excelChart
-			obj=excelChart.ExcelChart(windowHandle=self.windowHandle,excelWindowObject=self.excelWindowObject,excelChartObject=selection)
-		return obj
-
-
-class Excel7Window(ExcelBase):
-	"""An overlay class for Window for the EXCEL7 window class, which simply bounces focus to the active excel cell."""
-
-	def _get_excelWindowObject(self):
-		return self.excelWindowObjectFromWindow(self.windowHandle)
-
-	def event_gainFocus(self):
-		selection=self._getSelection()
-		dropdown=self._getDropdown()
-		if dropdown:
-			if selection:
-				dropdown.parent=selection
-			eventHandler.executeEvent('gainFocus',dropdown)
-			return
-		if selection:
-			eventHandler.executeEvent('gainFocus',selection)
-
-class ExcelWorksheet(ExcelBase):
-
-
-	treeInterceptorClass=ExcelBrowseModeTreeInterceptor
-
-	role=controlTypes.ROLE_TABLE
-
-	def _get_excelApplicationObject(self):
-		self.excelApplicationObject=self.excelWorksheetObject.application
-		return self.excelApplicationObject
-
-	re_definedName=re.compile(ur'^((?P<sheet>\w+)!)?(?P<name>\w+)(\.(?P<minAddress>[a-zA-Z]+[0-9]+)?(\.(?P<maxAddress>[a-zA-Z]+[0-9]+)?(\..*)*)?)?$')
-
-	def populateHeaderCellTrackerFromNames(self,headerCellTracker):
-		sheetName=self.excelWorksheetObject.name
-		for x in self.excelWorksheetObject.parent.names:
-			fullName=x.name
-			nameMatch=self.re_definedName.match(fullName)
-			if not nameMatch:
-				continue
-			sheet=nameMatch.group('sheet')
-			if sheet and sheet!=sheetName:
-				continue
-			name=nameMatch.group('name').lower()
-			isColumnHeader=isRowHeader=False
-			if name.startswith('title'):
-				isColumnHeader=isRowHeader=True
-			elif name.startswith('columntitle'):
-				isColumnHeader=True
-			elif name.startswith('rowtitle'):
-				isRowHeader=True
-			else:
-				continue
-			try:
-				headerCell=x.refersToRange
-			except COMError:
-				continue
-			if headerCell.parent.name!=sheetName:
-				continue
-			minColumnNumber=maxColumnNumber=minRowNumber=maxRowNumber=None
-			minAddress=nameMatch.group('minAddress')
-			if minAddress:
-				try:
-					minCell=self.excelWorksheetObject.range(minAddress)
-				except COMError:
-					minCell=None
-				if minCell:
-					minRowNumber=minCell.row
-					minColumnNumber=minCell.column
-			maxAddress=nameMatch.group('maxAddress')
-			if maxAddress:
-				try:
-					maxCell=self.excelWorksheetObject.range(maxAddress)
-				except COMError:
-					maxCell=None
-				if maxCell:
-					maxRowNumber=maxCell.row
-					maxColumnNumber=maxCell.column
-			if maxColumnNumber is None:
-				maxColumnNumber=self._getMaxColumnNumberForHeaderCell(headerCell)
-			headerCellTracker.addHeaderCellInfo(rowNumber=headerCell.row,columnNumber=headerCell.column,rowSpan=headerCell.rows.count,colSpan=headerCell.columns.count,minRowNumber=minRowNumber,maxRowNumber=maxRowNumber,minColumnNumber=minColumnNumber,maxColumnNumber=maxColumnNumber,name=fullName,isColumnHeader=isColumnHeader,isRowHeader=isRowHeader)
-
-	def _get_headerCellTracker(self):
-		self.headerCellTracker=HeaderCellTracker()
-		self.populateHeaderCellTrackerFromNames(self.headerCellTracker)
-		return self.headerCellTracker
-
-	def setAsHeaderCell(self,cell,isColumnHeader=False,isRowHeader=False):
-		oldInfo=self.headerCellTracker.getHeaderCellInfoAt(cell.rowNumber,cell.columnNumber)
-		if oldInfo:
-			if isColumnHeader and not oldInfo.isColumnHeader:
-				oldInfo.isColumnHeader=True
-				oldInfo.rowSpan=cell.rowSpan
-			elif isRowHeader and not oldInfo.isRowHeader:
-				oldInfo.isRowHeader=True
-				oldInfo.colSpan=cell.colSpan
-			else:
-				return False
-			isColumnHeader=oldInfo.isColumnHeader
-			isRowHeader=oldInfo.isRowHeader
-		if isColumnHeader and isRowHeader:
-			name="Title_"
-		elif isRowHeader:
-			name="RowTitle_"
-		elif isColumnHeader:
-			name="ColumnTitle_"
-		else:
-			raise ValueError("One or both of isColumnHeader or isRowHeader must be True")
-		name+=uuid.uuid4().hex
-		if oldInfo:
-			self.excelWorksheetObject.parent.names(oldInfo.name).delete()
-			oldInfo.name=name
-		else:
-			maxColumnNumber=self._getMaxColumnNumberForHeaderCell(cell.excelCellObject)
-			self.headerCellTracker.addHeaderCellInfo(rowNumber=cell.rowNumber,columnNumber=cell.columnNumber,rowSpan=cell.rowSpan,colSpan=cell.colSpan,maxColumnNumber=maxColumnNumber,name=name,isColumnHeader=isColumnHeader,isRowHeader=isRowHeader)
-		self.excelWorksheetObject.parent.names.add(name,cell.excelRangeObject)
-		return True
-
-	def _getMaxColumnNumberForHeaderCell(self,excelCell):
-		try:
-			r=excelCell.currentRegion
-		except COMError:
-			return excelCell.column
-		columns=r.columns
-		return columns[columns.count].column+1
-
-	def forgetHeaderCell(self,cell,isColumnHeader=False,isRowHeader=False):
-		if not isColumnHeader and not isRowHeader: 
-			return False
-		info=self.headerCellTracker.getHeaderCellInfoAt(cell.rowNumber,cell.columnNumber)
-		if not info:
-			return False
-		if isColumnHeader and info.isColumnHeader:
-			info.isColumnHeader=False
-		elif isRowHeader and info.isRowHeader:
-			info.isRowHeader=False
-		else:
-			return False
-		self.headerCellTracker.removeHeaderCellInfo(info)
-		self.excelWorksheetObject.parent.names(info.name).delete()
-		if info.isColumnHeader or info.isRowHeader:
-			self.setAsHeaderCell(cell,isColumnHeader=info.isColumnHeader,isRowHeader=info.isRowHeader)
-		return True
-
-	def fetchAssociatedHeaderCellText(self,cell,columnHeader=False):
-		# #4409: cell.currentRegion fails if the worksheet is protected.
-		try:
-			cellRegion=cell.excelCellObject.currentRegion
-		except COMError:
-			log.debugWarning("Possibly protected sheet")
-			return None
-		for info in self.headerCellTracker.iterPossibleHeaderCellInfosFor(cell.rowNumber,cell.columnNumber,columnHeader=columnHeader):
-			textList=[]
-			if columnHeader:
-				for headerRowNumber in xrange(info.rowNumber,info.rowNumber+info.rowSpan): 
-					headerCell=self.excelWorksheetObject.cells(headerRowNumber,cell.columnNumber)
-					# The header could be  merged cells. 
-					# if so, fetch text from the first in the merge as that always contains the content
-					try:
-						headerCell=headerCell.mergeArea.item(1)
-					except (COMError,NameError,AttributeError):
-						pass
-					textList.append(headerCell.text)
-			else:
-				for headerColumnNumber in xrange(info.columnNumber,info.columnNumber+info.colSpan): 
-					headerCell=self.excelWorksheetObject.cells(cell.rowNumber,headerColumnNumber)
-					# The header could be  merged cells. 
-					# if so, fetch text from the first in the merge as that always contains the content
-					try:
-						headerCell=headerCell.mergeArea.item(1)
-					except (COMError,NameError,AttributeError):
-						pass
-					textList.append(headerCell.text)
-			text=" ".join(textList)
-			if text:
-				return text
-
-	def __init__(self,windowHandle=None,excelWindowObject=None,excelWorksheetObject=None):
-		self.excelWindowObject=excelWindowObject
-		self.excelWorksheetObject=excelWorksheetObject
-		super(ExcelWorksheet,self).__init__(windowHandle=windowHandle)
-		for gesture in self.__changeSelectionGestures:
-			self.bindGesture(gesture, "changeSelection")
-
-	def _get_name(self):
-		return self.excelWorksheetObject.name
-
-	def _isEqual(self, other):
-		if not super(ExcelWorksheet, self)._isEqual(other):
-			return False
-		return self.excelWorksheetObject.index == other.excelWorksheetObject.index
-
-	def _get_firstChild(self):
-		cell=self.excelWorksheetObject.cells(1,1)
-		return ExcelCell(windowHandle=self.windowHandle,excelWindowObject=self.excelWindowObject,excelCellObject=cell)
-
-	def _get_states(self):
-		states=super(ExcelWorksheet,self).states
-		if self.excelWorksheetObject.ProtectContents:
-			states.add(controlTypes.STATE_PROTECTED)
-		return states
-
-	def script_changeSelection(self,gesture):
-		oldSelection=api.getFocusObject()
-		gesture.send()
-		import eventHandler
-		import time
-		newSelection=None
-		curTime=startTime=time.time()
-		while (curTime-startTime)<=0.15:
-			if scriptHandler.isScriptWaiting():
-				# Prevent lag if keys are pressed rapidly
-				return
-			if eventHandler.isPendingEvents('gainFocus'):
-				return
-			newSelection=self._getSelection()
-			if newSelection and newSelection!=oldSelection:
-				break
-			api.processPendingEvents(processEventQueue=False)
-			time.sleep(0.015)
-			curTime=time.time()
-		if newSelection:
-			if oldSelection.parent==newSelection.parent:
-				newSelection.parent=oldSelection.parent
-			eventHandler.executeEvent('gainFocus',newSelection)
-	script_changeSelection.canPropagate=True
-
-	__changeSelectionGestures = (
-		"kb:tab",
-		"kb:shift+tab",
-		"kb:enter",
-		"kb:numpadEnter",
-		"kb:upArrow",
-		"kb:downArrow",
-		"kb:leftArrow",
-		"kb:rightArrow",
-		"kb:control+upArrow",
-		"kb:control+downArrow",
-		"kb:control+leftArrow",
-		"kb:control+rightArrow",
-		"kb:home",
-		"kb:end",
-		"kb:control+home",
-		"kb:control+end",
-		"kb:shift+upArrow",
-		"kb:shift+downArrow",
-		"kb:shift+leftArrow",
-		"kb:shift+rightArrow",
-		"kb:shift+control+upArrow",
-		"kb:shift+control+downArrow",
-		"kb:shift+control+leftArrow",
-		"kb:shift+control+rightArrow",
-		"kb:shift+home",
-		"kb:shift+end",
-		"kb:shift+control+home",
-		"kb:shift+control+end",
-		"kb:shift+space",
-		"kb:control+space",
-		"kb:pageUp",
-		"kb:pageDown",
-		"kb:shift+pageUp",
-		"kb:shift+pageDown",
-		"kb:alt+pageUp",
-		"kb:alt+pageDown",
-		"kb:alt+shift+pageUp",
-		"kb:alt+shift+pageDown",
-		"kb:control+shift+8",
-		"kb:control+pageUp",
-		"kb:control+pageDown",
-		"kb:control+a",
-		"kb:control+v",
-		"kb:shift+f11",
-	)
-
-class ExcelCellTextInfo(NVDAObjectTextInfo):
-
-	def _getFormatFieldAndOffsets(self,offset,formatConfig,calculateOffsets=True):
-		formatField=textInfos.FormatField()
-		if (self.obj.excelCellObject.Application.Version > "12.0"):
-			cellObj=self.obj.excelCellObject.DisplayFormat
-		else:
-			cellObj=self.obj.excelCellObject
-		fontObj=cellObj.font
-		if formatConfig['reportAlignment']:
-			value=alignmentLabels.get(self.obj.excelCellObject.horizontalAlignment)
-			if value:
-				formatField['text-align']=value
-			value=alignmentLabels.get(self.obj.excelCellObject.verticalAlignment)
-			if value:
-				formatField['vertical-align']=value
-		if formatConfig['reportFontName']:
-			formatField['font-name']=fontObj.name
-		if formatConfig['reportFontSize']:
-			formatField['font-size']=str(fontObj.size)
-		if formatConfig['reportFontAttributes']:
-			formatField['bold']=fontObj.bold
-			formatField['italic']=fontObj.italic
-			underline=fontObj.underline
-			formatField['underline']=False if underline is None or underline==xlUnderlineStyleNone else True
-		if formatConfig['reportStyle']:
-			try:
-				styleName=self.obj.excelCellObject.style.nameLocal
-			except COMError:
-				styleName=None
-			if styleName:
-				formatField['style']=styleName
-		if formatConfig['reportColor']:
-			try:
-				formatField['color']=colors.RGB.fromCOLORREF(int(fontObj.color))
-			except COMError:
-				pass
-			try:
-				pattern = cellObj.Interior.Pattern
-				formatField['background-pattern'] = backgroundPatternLabels.get(pattern)
-				if pattern in (xlPatternLinearGradient, xlPatternRectangularGradient):
-					formatField['background-color']=(colors.RGB.fromCOLORREF(int(cellObj.Interior.Gradient.ColorStops(1).Color)))
-					formatField['background-color2']=(colors.RGB.fromCOLORREF(int(cellObj.Interior.Gradient.ColorStops(2).Color)))
-				else:
-					formatField['background-color']=colors.RGB.fromCOLORREF(int(cellObj.interior.color))
-			except COMError:
-				pass
-		return formatField,(self._startOffset,self._endOffset)
-
-class ExcelCell(ExcelBase):
-
-	def doAction(self):
-		pass
-
-	def _get_columnHeaderText(self):
-		return self.parent.fetchAssociatedHeaderCellText(self,columnHeader=True)
-
-	def _get_rowHeaderText(self):
-		return self.parent.fetchAssociatedHeaderCellText(self,columnHeader=False)
-
-	def script_openDropdown(self,gesture):
-		gesture.send()
-		d=None
-		curTime=startTime=time.time()
-		while (curTime-startTime)<=0.25:
-			if scriptHandler.isScriptWaiting():
-				# Prevent lag if keys are pressed rapidly
-				return
-			if eventHandler.isPendingEvents('gainFocus'):
-				return
-			d=self._getDropdown()
-			if d:
-				break
-			api.processPendingEvents(processEventQueue=False)
-			time.sleep(0.025)
-			curTime=time.time()
-		if not d:
-			log.debugWarning("Failed to get dropDown, giving up")
-			return
-		d.parent=self
-		eventHandler.queueEvent("gainFocus",d)
-
-	def script_setColumnHeader(self,gesture):
-		scriptCount=scriptHandler.getLastScriptRepeatCount()
-		if not config.conf['documentFormatting']['reportTableHeaders']:
-			# Translators: a message reported in the SetColumnHeader script for Excel.
-			ui.message(_("Cannot set headers. Please enable reporting of table headers in Document Formatting Settings"))
-			return
-		if scriptCount==0:
-			if self.parent.setAsHeaderCell(self,isColumnHeader=True,isRowHeader=False):
-				# Translators: a message reported in the SetColumnHeader script for Excel.
-				ui.message(_("Set {address} as start of column headers").format(address=self.cellCoordsText))
-			else:
-				# Translators: a message reported in the SetColumnHeader script for Excel.
-				ui.message(_("Already set {address} as start of column headers").format(address=self.cellCoordsText))
-		elif scriptCount==1:
-			if self.parent.forgetHeaderCell(self,isColumnHeader=True,isRowHeader=False):
-				# Translators: a message reported in the SetColumnHeader script for Excel.
-				ui.message(_("Removed {address}    from column headers").format(address=self.cellCoordsText))
-			else:
-				# Translators: a message reported in the SetColumnHeader script for Excel.
-				ui.message(_("Cannot find {address}    in column headers").format(address=self.cellCoordsText))
-	script_setColumnHeader.__doc__=_("Pressing once will set this cell as the first column header for any cells lower and to the right of it within this region. Pressing twice will forget the current column header for this cell.")
-
-	def script_setRowHeader(self,gesture):
-		scriptCount=scriptHandler.getLastScriptRepeatCount()
-		if not config.conf['documentFormatting']['reportTableHeaders']:
-			# Translators: a message reported in the SetRowHeader script for Excel.
-			ui.message(_("Cannot set headers. Please enable reporting of table headers in Document Formatting Settings"))
-			return
-		if scriptCount==0:
-			if self.parent.setAsHeaderCell(self,isColumnHeader=False,isRowHeader=True):
-				# Translators: a message reported in the SetRowHeader script for Excel.
-				ui.message(_("Set {address} as start of row headers").format(address=self.cellCoordsText))
-			else:
-				# Translators: a message reported in the SetRowHeader script for Excel.
-				ui.message(_("Already set {address} as start of row headers").format(address=self.cellCoordsText))
-		elif scriptCount==1:
-			if self.parent.forgetHeaderCell(self,isColumnHeader=False,isRowHeader=True):
-				# Translators: a message reported in the SetRowHeader script for Excel.
-				ui.message(_("Removed {address}    from row headers").format(address=self.cellCoordsText))
-			else:
-				# Translators: a message reported in the SetRowHeader script for Excel.
-				ui.message(_("Cannot find {address}    in row headers").format(address=self.cellCoordsText))
-	script_setRowHeader.__doc__=_("Pressing once will set this cell as the first row header for any cells lower and to the right of it within this region. Pressing twice will forget the current row header for this cell.")
-
-	@classmethod
-	def kwargsFromSuper(cls,kwargs,relation=None):
-		windowHandle=kwargs['windowHandle']
-		excelWindowObject=cls.excelWindowObjectFromWindow(windowHandle)
-		if not excelWindowObject:
-			return False
-		if isinstance(relation,tuple):
-			excelCellObject=excelWindowObject.rangeFromPoint(relation[0],relation[1])
-		else:
-			excelCellObject=excelWindowObject.ActiveCell
-		if not excelCellObject:
-			return False
-		kwargs['excelWindowObject']=excelWindowObject
-		kwargs['excelCellObject']=excelCellObject
-		return True
-
-	def __init__(self,windowHandle=None,excelWindowObject=None,excelCellObject=None):
-		self.excelWindowObject=excelWindowObject
-		self.excelCellObject=excelCellObject
-		super(ExcelCell,self).__init__(windowHandle=windowHandle)
-
-	def _get_excelRangeObject(self):
-		return self.excelCellObject
-
-	def _get_role(self):
-		try:
-			linkCount=self.excelCellObject.hyperlinks.count
-		except (COMError,NameError,AttributeError):
-			linkCount=None
-		if linkCount:
-			return controlTypes.ROLE_LINK
-		return controlTypes.ROLE_TABLECELL
-
-	TextInfo=ExcelCellTextInfo
-
-	def _isEqual(self,other):
-		if not super(ExcelCell,self)._isEqual(other):
-			return False
-		thisAddr=self.getCellAddress(self.excelCellObject,True)
-		try:
-			otherAddr=self.getCellAddress(other.excelCellObject,True)
-		except COMError:
-			#When cutting and pasting the old selection can become broken
-			return False
-		return thisAddr==otherAddr
-
-	def _get_cellCoordsText(self):
-		return self.getCellAddress(self.excelCellObject)
-
-	def _get__rowAndColumnNumber(self):
-		rc=self.excelCellObject.address(True,True,xlRC,False)
-		return [int(x) if x else 1 for x in re_absRC.match(rc).groups()]
-
-	def _get_rowNumber(self):
-		return self._rowAndColumnNumber[0]
-
-	rowSpan=1
-
-	def _get_columnNumber(self):
-		return self._rowAndColumnNumber[1]
-
-	colSpan=1
-
-	def _get_tableID(self):
-		address=self.excelCellObject.address(1,1,0,1)
-		ID="".join(address.split('!')[:-1])
-		ID="%s %s"%(ID,self.windowHandle)
-		return ID
-
-	def _get_name(self):
-		return self.excelCellObject.Text
-
-	def _getCurSummaryRowState(self):
-		try:
-			row=self.excelCellObject.rows[1]
-			if row.summary:
-				return controlTypes.STATE_EXPANDED if row.showDetail else controlTypes.STATE_COLLAPSED
-		except COMError:
-			pass
-
-	def _getCurSummaryColumnState(self):
-		try:
-			col=self.excelCellObject.columns[1]
-			if col.summary:
-				return controlTypes.STATE_EXPANDED if col.showDetail else controlTypes.STATE_COLLAPSED
-		except COMError:
-			pass
-
-	def _get_states(self):
-		states=super(ExcelCell,self).states
-		summaryCellState=self._getCurSummaryRowState() or self._getCurSummaryColumnState()
-		if summaryCellState:
-			states.add(summaryCellState)
-		if self.excelCellObject.HasFormula:
-			states.add(controlTypes.STATE_HASFORMULA)
-		try:
-			validationType=self.excelCellObject.validation.type
-		except (COMError,NameError,AttributeError):
-			validationType=None
-		if validationType==3:
-			states.add(controlTypes.STATE_HASPOPUP)
-		try:
-			comment=self.excelCellObject.comment
-		except (COMError,NameError,AttributeError):
-			comment=None
-		if comment:
-			states.add(controlTypes.STATE_HASCOMMENT)
-		if self._overlapInfo is not None:
-			if self._overlapInfo['obscuredFromRightBy'] > 0:
-				states.add(controlTypes.STATE_CROPPED)
-			if self._overlapInfo['obscuringRightBy'] > 0:
-				states.add(controlTypes.STATE_OVERFLOWING)
-		if self.excelWindowObject.ActiveSheet.ProtectContents and (not self.excelCellObject.Locked):
-			states.add(controlTypes.STATE_UNLOCKED)
-		return states
-
-<<<<<<< HEAD
-	def getCellTextWidth(self):
-=======
-	def event_typedCharacter(self,ch):
-		# #6570: You cannot type into protected cells.
-		# Apart from speaking characters being miss-leading, Office 2016 protected view doubles characters as well.
-		# Therefore for any character from space upwards (not control characters)  on protected cells, play the default sound rather than speaking the character
-		if ch>=" " and controlTypes.STATE_UNLOCKED not in self.states and controlTypes.STATE_PROTECTED in self.parent.states: 
-			winsound.PlaySound("Default",winsound.SND_ALIAS|winsound.SND_NOWAIT|winsound.SND_ASYNC)
-			return
-		super(ExcelCell,self).event_typedCharacter(ch)
-
-	def getCellWidthAndTextWidth(self):
->>>>>>> df305a46
-		#handle to Device Context
-		hDC = ctypes.windll.user32.GetDC(self.windowHandle)
-		tempDC = ctypes.windll.gdi32.CreateCompatibleDC(hDC)
-		ctypes.windll.user32.ReleaseDC(self.windowHandle, hDC)
-		#Compatible Bitmap for current Device Context
-		hBMP = ctypes.windll.gdi32.CreateCompatibleBitmap(tempDC, 1, 1)
-		#handle to the bitmap object
-		hOldBMP = ctypes.windll.gdi32.SelectObject(tempDC, hBMP)
-		#Pass Device Context and LOGPIXELSX, the horizontal resolution in pixels per unit inch
-		dpi = ctypes.windll.gdi32.GetDeviceCaps(tempDC, LOGPIXELSX)
-		#Fetching Font Size and Weight information
-		iFontSize = self.excelCellObject.Font.Size
-		iFontSize = 11 if iFontSize is None else int(iFontSize)
-		#Font  Weight for Bold FOnt is 700 and for normal font it's 400
-		iFontWeight = 700 if self.excelCellObject.Font.Bold else 400
-		#Fetching Font Name and style information
-		sFontName = self.excelCellObject.Font.Name
-		sFontItalic = self.excelCellObject.Font.Italic
-		sFontUnderline = True if self.excelCellObject.Font.Underline else False
-		sFontStrikeThrough = self.excelCellObject.Font.Strikethrough
-		#If FontSize is <0: The font mapper transforms this value into device units
-		#and matches its absolute value against the character height of the available fonts.
-		iFontHeight = iFontSize * -1
-		#If Font Width is 0, the font mapper chooses a closest match value.
-		iFontWidth = 0
-		iEscapement = 0
-		iOrientation = 0
-		#Default CharSet based on System Locale is chosen
-		iCharSet = 0
-		#Default font mapper behavior
-		iOutputPrecision = 0
-		#Default clipping behavior
-		iClipPrecision = 0
-		#Default Quality
-		iOutputQuality = 0
-		#Default Pitch and default font family
-		iPitchAndFamily = 0
-		#Create a font object with the correct size, weight and style
-		hFont = ctypes.windll.gdi32.CreateFontW(iFontHeight, iFontWidth, iEscapement, iOrientation, iFontWeight, sFontItalic, sFontUnderline, sFontStrikeThrough, iCharSet, iOutputPrecision, iClipPrecision, iOutputQuality, iPitchAndFamily, sFontName)
-		#Load the font into the device context, storing the original font object
-		hOldFont = ctypes.windll.gdi32.SelectObject(tempDC, hFont)
-		sText = self.excelCellObject.Text
-		textLength = len(sText)
-		class structText(ctypes.Structure):
-			_fields_ = [("width", ctypes.c_int), ("height",ctypes.c_int)]
-		StructText = structText()
-		getTextExtentPoint = ctypes.windll.gdi32.GetTextExtentPoint32W
-		getTextExtentPoint.argtypes = [ctypes.c_void_p, ctypes.c_wchar_p, ctypes.c_int, ctypes.POINTER(structText)]
-		getTextExtentPoint.restype = ctypes.c_int
-		sText = unicode(sText)
-		#Get the text dimensions
-		ctypes.windll.gdi32.GetTextExtentPoint32W(tempDC, sText, textLength,ctypes.byref(StructText))
-		#Restore the old Font Object
-		ctypes.windll.gdi32.SelectObject(tempDC, hOldFont)
-		#Delete the font object we created
-		ctypes.windll.gdi32.DeleteObject(hFont)
-		#Restore the old Bitmap Object
-		ctypes.windll.gdi32.SelectObject(tempDC, hOldBMP)
-		#Delete the temporary BitMap Object
-		ctypes.windll.gdi32.DeleteObject(hBMP)
-		#Release & Delete the device context
-		ctypes.windll.gdi32.DeleteDC(tempDC)
-		#Retrieve the text width
-		textWidth = StructText.width
-		return textWidth
-
-	def _get__overlapInfo(self):
-		textWidth = self.getCellTextWidth()
-		if self.excelCellObject.WrapText or self.excelCellObject.ShrinkToFit:
-			return None
-		isMerged = self.excelWindowObject.Selection.MergeCells
-		try:
-			adjacentCell = self.excelCellObject.Offset(0,1)
-		except COMError:
-			# #5041: This cell is at the right edge.
-			# For our purposes, treat this as if there is an empty cell to the right.
-			isAdjacentCellEmpty = True
-		else:
-			isAdjacentCellEmpty = not adjacentCell.Text
-		info = {}
-		if isMerged:
-			columns=self.excelCellObject.mergeArea.columns
-			columnCount=columns.count
-			firstColumn=columns.item(1)
-			lastColumn=columns.item(columnCount)
-			firstColumnLeft=firstColumn.left
-			lastColumnLeft=lastColumn.left
-			lastColumnWidth=lastColumn.width
-			cellLeft=firstColumnLeft
-			cellRight=lastColumnLeft+lastColumnWidth
-		else:
-			cellLeft=self.excelCellObject.left
-			cellRight=cellLeft+self.excelCellObject.width
-		pointsToPixels=self.excelCellObject.Application.ActiveWindow.PointsToScreenPixelsX
-		cellLeft=pointsToPixels(cellLeft)
-		cellRight=pointsToPixels(cellRight)
-		cellWidth=(cellRight-cellLeft)
-		if textWidth <= cellWidth:
-			info = None
-		else:
-			if isAdjacentCellEmpty:
-				info['obscuringRightBy']= textWidth - cellWidth
-				info['obscuredFromRightBy'] = 0
-			else:
-				info['obscuredFromRightBy']= textWidth - cellWidth
-				info['obscuringRightBy'] = 0
-		self._overlapInfo = info
-		return self._overlapInfo
-
-	def _get_parent(self):
-		worksheet=self.excelCellObject.Worksheet
-		self.parent=ExcelWorksheet(windowHandle=self.windowHandle,excelWindowObject=self.excelWindowObject,excelWorksheetObject=worksheet)
-		return self.parent
-
-	def _get_next(self):
-		try:
-			next=self.excelCellObject.next
-		except COMError:
-			next=None
-		if next:
-			return ExcelCell(windowHandle=self.windowHandle,excelWindowObject=self.excelWindowObject,excelCellObject=next)
-
-	def _get_previous(self):
-		try:
-			previous=self.excelCellObject.previous
-		except COMError:
-			previous=None
-		if previous:
-			return ExcelCell(windowHandle=self.windowHandle,excelWindowObject=self.excelWindowObject,excelCellObject=previous)
-
-	def _get_description(self):
-		try:
-			inputMessageTitle=self.excelCellObject.validation.inputTitle
-		except (COMError,NameError,AttributeError):
-			inputMessageTitle=None
-		try:
-			inputMessage=self.excelCellObject.validation.inputMessage
-		except (COMError,NameError,AttributeError):
-			inputMessage=None
-		if inputMessage and inputMessageTitle:
-			return _("Input Message is {title}: {message}").format( title = inputMessageTitle , message = inputMessage)
-		elif inputMessage:
-			return _("Input Message is {message}").format( message = inputMessage)
-		else:
-			return None
-
-	def _get_positionInfo(self):
-		try:
-			level=int(self.excelCellObject.rows[1].outlineLevel)-1
-		except COMError:
-			level=None
-		if level==0:
-			try:
-				level=int(self.excelCellObject.columns[1].outlineLevel)-1
-			except COMError:
-				level=None
-		if level==0:
-			level=None
-		return {'level':level}
-
-	def script_reportComment(self,gesture):
-		commentObj=self.excelCellObject.comment
-		text=commentObj.text() if commentObj else None
-		if text:
-			ui.message(text)
-		else:
-			# Translators: A message in Excel when there is no comment
-			ui.message(_("Not on a comment"))
-	# Translators: the description  for a script for Excel
-	script_reportComment.__doc__=_("Reports the comment on the current cell")
-
-	def script_editComment(self,gesture):
-		commentObj=self.excelCellObject.comment
-		d = wx.TextEntryDialog(gui.mainFrame, 
-			# Translators: Dialog text for 
-			_("Editing comment for cell {address}").format(address=self.cellCoordsText),
-			# Translators: Title of a dialog edit an Excel comment 
-			_("Comment"),
-			defaultValue=commentObj.text() if commentObj else u"",
-			style=wx.TE_MULTILINE|wx.OK|wx.CANCEL)
-		def callback(result):
-			if result == wx.ID_OK:
-				if commentObj:
-					commentObj.text(d.Value)
-				else:
-					self.excelCellObject.addComment(d.Value)
-		gui.runScriptModalDialog(d, callback)
-
-	def reportFocus(self):
-		# #4878: Excel specific code for speaking format changes on the focused object.
-		info=self.makeTextInfo(textInfos.POSITION_FIRST)
-		info.expand(textInfos.UNIT_CHARACTER)
-		formatField=textInfos.FormatField()
-		formatConfig=config.conf['documentFormatting']
-		for field in info.getTextWithFields(formatConfig):
-			if isinstance(field,textInfos.FieldCommand) and isinstance(field.field,textInfos.FormatField):
-				formatField.update(field.field)
-		if not hasattr(self.parent,'_formatFieldSpeechCache'):
-			self.parent._formatFieldSpeechCache={}
-		text=speech.getFormatFieldSpeech(formatField,attrsCache=self.parent._formatFieldSpeechCache,formatConfig=formatConfig) if formatField else None
-		if text:
-			speech.speakText(text)
-		super(ExcelCell,self).reportFocus()
-
-	__gestures = {
-		"kb:NVDA+shift+c": "setColumnHeader",
-		"kb:NVDA+shift+r": "setRowHeader",
-		"kb:shift+f2":"editComment",
-		"kb:alt+downArrow":"openDropdown",
-		"kb:NVDA+alt+c":"reportComment",
-	}
-
-class ExcelSelection(ExcelBase):
-
-	role=controlTypes.ROLE_TABLECELL
-
-	def __init__(self,windowHandle=None,excelWindowObject=None,excelRangeObject=None):
-		self.excelWindowObject=excelWindowObject
-		self.excelRangeObject=excelRangeObject
-		super(ExcelSelection,self).__init__(windowHandle=windowHandle)
-
-	def _get_states(self):
-		states=super(ExcelSelection,self).states
-		states.add(controlTypes.STATE_SELECTED)
-		return states
-
-	def _get_name(self):
-		firstCell=self.excelRangeObject.Item(1)
-		lastCell=self.excelRangeObject.Item(self.excelRangeObject.Count)
-		# Translators: This is presented in Excel to show the current selection, for example 'a1 c3 through a10 c10'
-		return _("{firstAddress} {firstContent} through {lastAddress} {lastContent}").format(firstAddress=self.getCellAddress(firstCell),firstContent=firstCell.Text,lastAddress=self.getCellAddress(lastCell),lastContent=lastCell.Text)
-
-	def _get_parent(self):
-		worksheet=self.excelRangeObject.Worksheet
-		return ExcelWorksheet(windowHandle=self.windowHandle,excelWindowObject=self.excelWindowObject,excelWorksheetObject=worksheet)
-
-	def _get_rowNumber(self):
-		return self.excelRangeObject.row
-
-	def _get_rowSpan(self):
-		return self.excelRangeObject.rows.count
-
-	def _get_columnNumber(self):
-		return self.excelRangeObject.column
-
-	def _get_colSpan(self):
-		return self.excelRangeObject.columns.count
-
-	#Its useful for an excel selection to be announced with reportSelection script
-	def makeTextInfo(self,position):
-		if position==textInfos.POSITION_SELECTION:
-			position=textInfos.POSITION_ALL
-		return super(ExcelSelection,self).makeTextInfo(position)
-
-class ExcelDropdownItem(Window):
-
-	firstChild=None
-	lastChild=None
-	children=[]
-	role=controlTypes.ROLE_LISTITEM
-
-	def __init__(self,parent=None,name=None,states=None,index=None):
-		self.name=name
-		self.states=states
-		self.parent=parent
-		self.index=index
-		super(ExcelDropdownItem,self).__init__(windowHandle=parent.windowHandle)
-
-	def _get_previous(self):
-		newIndex=self.index-1
-		if newIndex>=0:
-			return self.parent.getChildAtIndex(newIndex)
-
-	def _get_next(self):
-		newIndex=self.index+1
-		if newIndex<self.parent.childCount:
-			return self.parent.getChildAtIndex(newIndex)
-
-	def _get_treeInterceptor(self):
-		return self.parent.treeInterceptor
-
-	def _get_positionInfo(self):
-		return {'indexInGroup':self.index+1,'similarItemsInGroup':self.parent.childCount,}
-
-class ExcelDropdown(Window):
-
-	@classmethod
-	def kwargsFromSuper(cls,kwargs,relation=None):
-		return kwargs
-
-	role=controlTypes.ROLE_LIST
-	excelCell=None
-
-	def _get__highlightColors(self):
-		background=colors.RGB.fromCOLORREF(winUser.user32.GetSysColor(13))
-		foreground=colors.RGB.fromCOLORREF(winUser.user32.GetSysColor(14))
-		self._highlightColors=(background,foreground)
-		return self._highlightColors
-
-	def _get_children(self):
-		children=[]
-		index=0
-		states=set()
-		for item in DisplayModelTextInfo(self,textInfos.POSITION_ALL).getTextWithFields():
-			if isinstance(item,textInfos.FieldCommand) and item.command=="formatChange":
-				states=set([controlTypes.STATE_SELECTABLE])
-				foreground=item.field.get('color',None)
-				background=item.field.get('background-color',None)
-				if (background,foreground)==self._highlightColors:
-					states.add(controlTypes.STATE_SELECTED)
-			if isinstance(item,basestring):
-				obj=ExcelDropdownItem(parent=self,name=item,states=states,index=index)
-				children.append(obj)
-				index+=1
-		return children
-
-	def getChildAtIndex(self,index):
-		return self.children[index]
-
-	def _get_childCount(self):
-		return len(self.children)
-
-	def _get_firstChild(self):
-		return self.children[0]
-	def _get_selection(self):
-		for child in self.children:
-			if controlTypes.STATE_SELECTED in child.states:
-				return child
-
-	def script_selectionChange(self,gesture):
-		gesture.send()
-		newFocus=self.selection or self
-		if eventHandler.lastQueuedFocusObject is newFocus: return
-		eventHandler.queueEvent("gainFocus",newFocus)
-	script_selectionChange.canPropagate=True
-
-	def script_closeDropdown(self,gesture):
-		gesture.send()
-		eventHandler.queueEvent("gainFocus",self.parent)
-	script_closeDropdown.canPropagate=True
-
-	__gestures={
-		"kb:downArrow":"selectionChange",
-		"kb:upArrow":"selectionChange",
-		"kb:leftArrow":"selectionChange",
-		"kb:rightArrow":"selectionChange",
-		"kb:home":"selectionChange",
-		"kb:end":"selectionChange",
-		"kb:escape":"closeDropdown",
-		"kb:enter":"closeDropdown",
-		"kb:space":"closeDropdown",
-	}
-
-	def event_gainFocus(self):
-		child=self.selection
-		if not child and self.childCount>0:
-			child=self.children[0]
-		if child:
-			eventHandler.queueEvent("focusEntered",self)
-			eventHandler.queueEvent("gainFocus",child)
-		else:
-			super(ExcelDropdown,self).event_gainFocus()
-
-class ExcelMergedCell(ExcelCell):
-
-	def _get_cellCoordsText(self):
-		return self.getCellAddress(self.excelCellObject.mergeArea)
-
-	def _get_rowSpan(self):
-		return self.excelCellObject.mergeArea.rows.count
-
-	def _get_colSpan(self):
-		return self.excelCellObject.mergeArea.columns.count
-
-class ExcelFormControl(ExcelBase):
-	isFocusable=True
-	_roleMap = {
-		xlButtonControl: controlTypes.ROLE_BUTTON,
-		xlCheckBox: controlTypes.ROLE_CHECKBOX,
-		xlDropDown: controlTypes.ROLE_COMBOBOX,
-		xlEditBox: controlTypes.ROLE_EDITABLETEXT,
-		xlGroupBox: controlTypes.ROLE_BOX,
-		xlLabel: controlTypes.ROLE_LABEL,
-		xlListBox: controlTypes.ROLE_LIST,
-		xlOptionButton: controlTypes.ROLE_RADIOBUTTON,
-		xlScrollBar: controlTypes.ROLE_SCROLLBAR,
-		xlSpinner: controlTypes.ROLE_SPINBUTTON,
-	}
-
-	def _get_excelControlFormatObject(self):
-		return self.excelFormControlObject.controlFormat
-
-	def _get_excelOLEFormatObject(self):
-		return self.excelFormControlObject.OLEFormat.object
-
-	def __init__(self,windowHandle=None,parent=None,excelFormControlObject=None):
-		self.parent=parent
-		self.excelFormControlObject=excelFormControlObject
-		super(ExcelFormControl,self).__init__(windowHandle=windowHandle)
-
-	def _get_role(self):
-		try:
-			if self.excelFormControlObject.Type==msoFormControl:
-				formControlType=self.excelFormControlObject.FormControlType
-			else:
-				formControlType=None
-		except:
-			return None
-		return self._roleMap[formControlType]
-
-	def _get_states(self):
-		states=super(ExcelFormControl,self).states
-		if self is api.getFocusObject():
-			states.add(controlTypes.STATE_FOCUSED)
-		newState=None
-		if self.role==controlTypes.ROLE_RADIOBUTTON:
-			newState=controlTypes.STATE_CHECKED if self.excelOLEFormatObject.Value==checked else None
-		elif self.role==controlTypes.ROLE_CHECKBOX:
-			if self.excelOLEFormatObject.Value==checked:
-				newState=controlTypes.STATE_CHECKED
-			elif self.excelOLEFormatObject.Value==mixed:
-				newState=controlTypes.STATE_HALFCHECKED
-		if newState:
-			states.add(newState)
-		return states
-
-	def _get_name(self):
-		if self.excelFormControlObject.AlternativeText:
-			return self.excelFormControlObject.AlternativeText+" "+self.excelFormControlObject.TopLeftCell.address(False,False,1,False) + "-" + self.excelFormControlObject.BottomRightCell.address(False,False,1,False)
-		else:
-			return self.excelFormControlObject.Name+" "+self.excelFormControlObject.TopLeftCell.address(False,False,1,False) + "-" + self.excelFormControlObject.BottomRightCell.address(False,False,1,False)
-
-	def _get_index(self):
-		return self.excelFormControlObject.ZOrderPosition
-
-	def _get_topLeftCell(self):
-		return self.excelFormControlObject.TopLeftCell
-
-	def _get_bottomRightCell(self):
-		return self.excelFormControlObject.BottomRightCell
-
-	def _getFormControlScreenCoordinates(self):
-		topLeftAddress=self.topLeftCell
-		bottomRightAddress=self.bottomRightCell
-		#top left cell's width in points
-		topLeftCellWidth=topLeftAddress.Width
-		#top left cell's height in points
-		topLeftCellHeight=topLeftAddress.Height
-		#bottom right cell's width in points
-		bottomRightCellWidth=bottomRightAddress.Width
-		#bottom right cell's height in points
-		bottomRightCellHeight=bottomRightAddress.Height
-		self.excelApplicationObject=self.parent.excelWorksheetObject.Application
-		hDC = ctypes.windll.user32.GetDC(None)
-		#pixels per inch along screen width
-		px = ctypes.windll.gdi32.GetDeviceCaps(hDC, LOGPIXELSX)
-		#pixels per inch along screen height
-		py = ctypes.windll.gdi32.GetDeviceCaps(hDC, LOGPIXELSY)
-		ctypes.windll.user32.ReleaseDC(None, hDC)
-		zoom=self.excelApplicationObject.ActiveWindow.Zoom
-		zoomRatio=zoom/100
-		#Conversion from inches to Points, 1 inch=72points
-		pointsPerInch = self.excelApplicationObject.InchesToPoints(1)
-		#number of pixels from the left edge of the spreadsheet's window to the left edge the first column in the spreadsheet.
-		X=self.excelApplicationObject.ActiveWindow.PointsToScreenPixelsX(0)
-		#number of pixels from the top edge of the spreadsheet's window to the top edge the first row in the spreadsheet,
-		Y=self.excelApplicationObject.ActiveWindow.PointsToScreenPixelsY(0)
-		if topLeftAddress==bottomRightAddress:
-			#Range.Left: The distance, in points, from the left edge of column A to the left edge of the range.
-			X=int(X + (topLeftAddress.Left+topLeftCellWidth/2) * zoomRatio * px / pointsPerInch)
-			#Range.Top: The distance, in points, from the top edge of Row 1 to the top edge of the range.
-			Y=int(Y + (topLeftAddress.Top+topLeftCellHeight/2) * zoomRatio * py / pointsPerInch)
-			return (X,Y)
-		else:
-			screenTopLeftX=int(X + (topLeftCellWidth/2 + topLeftAddress.Left) * zoomRatio * px / pointsPerInch)
-			screenBottomRightX=int(X + (bottomRightCellWidth/2+bottomRightAddress.Left) * zoomRatio * px / pointsPerInch)
-			screenTopLeftY = int(Y + (topLeftCellHeight/2+ topLeftAddress.Top) * zoomRatio * py / pointsPerInch)
-			screenBottomRightY=int(Y + (bottomRightCellHeight/2+ bottomRightAddress.Top) * zoomRatio * py / pointsPerInch)
-			return (int(0.5*(screenTopLeftX+screenBottomRightX)), int(0.5*(screenTopLeftY+screenBottomRightY)))
-
-	def script_doAction(self,gesture):
-		self.doAction()
-	script_doAction.canPropagate=True
-
-	def doAction(self):
-		(x,y)=self._getFormControlScreenCoordinates()
-		winUser.setCursorPos(x,y)
-		#perform Mouse Left-Click
-		winUser.mouse_event(winUser.MOUSEEVENTF_LEFTDOWN,0,0,None,None)
-		winUser.mouse_event(winUser.MOUSEEVENTF_LEFTUP,0,0,None,None)
-		self.invalidateCache()
-		wx.CallLater(100,eventHandler.executeEvent,"stateChange",self)
-
-	__gestures= {
-				"kb:enter":"doAction",
-				"kb:space":"doAction",
-				"kb(desktop):numpadEnter":"doAction",
-				}
-
-class ExcelFormControlQuickNavItem(ExcelQuickNavItem):
-
-	def __init__( self , nodeType , document , formControlObject , formControlCollection, treeInterceptorObj ):
-		super( ExcelFormControlQuickNavItem ,self).__init__( nodeType , document , formControlObject , formControlCollection )
-		self.formControlObjectIndex = formControlObject.ZOrderPosition
-		self.treeInterceptorObj=treeInterceptorObj
-
-	_label=None
-	@property
-	def label(self):
-		if self._label: return self._label
-		alternativeText=self.excelItemObject.AlternativeText
-		if alternativeText: 
-			self._label=alternativeText+" "+self.excelItemObject.Name+" " + self.excelItemObject.TopLeftCell.address(False,False,1,False) + "-" + self.excelItemObject.BottomRightCell.address(False,False,1,False)
-		else:
-			self._label=self.excelItemObject.Name + " " + self.excelItemObject.TopLeftCell.address(False,False,1,False) + "-" + self.excelItemObject.BottomRightCell.address(False,False,1,False)
-		return self._label
-
-	_nvdaObj=None
-	@property
-	def nvdaObj(self):
-		if self._nvdaObj: return self._nvdaObj
-		formControlType=self.excelItemObject.formControlType
-		if formControlType ==xlListBox:
-			self._nvdaObj=ExcelFormControlListBox(windowHandle=self.treeInterceptorObj.rootNVDAObject.windowHandle,parent=self.treeInterceptorObj.rootNVDAObject,excelFormControlObject=self.excelItemObject)
-		elif formControlType ==xlDropDown:
-			self._nvdaObj=ExcelFormControlDropDown(windowHandle=self.treeInterceptorObj.rootNVDAObject.windowHandle,parent=self.treeInterceptorObj.rootNVDAObject,excelFormControlObject=self.excelItemObject)
-		elif formControlType in (xlScrollBar,xlSpinner):
-			self._nvdaObj=ExcelFormControlScrollBar(windowHandle=self.treeInterceptorObj.rootNVDAObject.windowHandle,parent=self.treeInterceptorObj.rootNVDAObject,excelFormControlObject=self.excelItemObject)
-		else:
-			self._nvdaObj=ExcelFormControl(windowHandle=self.treeInterceptorObj.rootNVDAObject.windowHandle,parent=self.treeInterceptorObj.rootNVDAObject,excelFormControlObject=self.excelItemObject)
-		self._nvdaObj.treeInterceptor=self.treeInterceptorObj
-		return self._nvdaObj
-
-	def __lt__(self,other):
-		return self.formControlObjectIndex < other.formControlObjectIndex
-
-	def moveTo(self):
-		self.excelItemObject.TopLeftCell.Select
-		self.excelItemObject.TopLeftCell.Activate()
-		if self.treeInterceptorObj.passThrough:
-			self.treeInterceptorObj.passThrough=False
-			browseMode.reportPassThrough(self.treeInterceptorObj)
-		eventHandler.queueEvent("gainFocus",self.nvdaObj)
-
-	@property
-	def isAfterSelection(self):
-		activeCell = self.document.Application.ActiveCell
-		if self.excelItemObject.TopLeftCell.row == activeCell.row:
-			if self.excelItemObject.TopLeftCell.column > activeCell.column:
-				return False
-		elif self.excelItemObject.TopLeftCell.row > activeCell.row:
-			return False
-		return True
-
-class ExcelFormControlQuicknavIterator(ExcelQuicknavIterator):
-	quickNavItemClass=ExcelFormControlQuickNavItem
-
-	def __init__(self, itemType , document , direction , includeCurrent,treeInterceptorObj):
-		super(ExcelFormControlQuicknavIterator,self).__init__(itemType , document , direction , includeCurrent)
-		self.treeInterceptorObj=treeInterceptorObj
-
-	def collectionFromWorksheet( self , worksheetObject ):
-		try:
-			return worksheetObject.Shapes
-		except(COMError):
-			return None
-
-	def iterate(self, position):
-		"""
-		returns a generator that emits L{QuickNavItem} objects for this collection.
-		@param position: an excelRangeObject representing either the TopLeftCell of the currently selected form control
-		or ActiveCell in a worksheet
-		"""
-		# Returns the Row containing TopLeftCell of an item
-		def topLeftCellRow(item):
-			row=item.TopLeftCell.Row
-			# Cache row on the COM object as we need it later
-			item._comobj.excelRow=row
-			return row
-		items=self.collectionFromWorksheet(self.document)
-		if not items:
-			return
-		items=sorted(items,key=topLeftCellRow)
-		if position:
-			rangeObj=position.excelRangeObject
-			row = rangeObj.Row
-			col = rangeObj.Column
-			if self.direction=="next":
-				for collectionItem in items:
-					itemRow=collectionItem._comobj.excelRow
-					if (itemRow>row or (itemRow==row and collectionItem.TopLeftCell.Column>col)) and self.filter(collectionItem):
-						item=self.quickNavItemClass(self.itemType,self.document,collectionItem,items,self.treeInterceptorObj)
-						yield item
-			elif self.direction=="previous":
-				for collectionItem in reversed(items):
-					itemRow=collectionItem._comobj.excelRow
-					if (itemRow<row or (itemRow==row and collectionItem.TopLeftCell.Column<col)) and self.filter(collectionItem):
-						item=self.quickNavItemClass(self.itemType,self.document,collectionItem,items,self.treeInterceptorObj )
-						yield item
-		else:
-			for collectionItem in items:
-				if self.filter(collectionItem):
-					item=self.quickNavItemClass(self.itemType,self.document,collectionItem , items,self.treeInterceptorObj )
-					yield item
-
-	def filter(self,shape):
-		if shape.Type == msoFormControl:
-			if shape.FormControlType == xlGroupBox or shape.Visible != msoTrue:
-				return False
-			else:
-				return True
-		else:
-			return False
-
-class ExcelFormControlListBox(ExcelFormControl):
-
-	def __init__(self,windowHandle=None,parent=None,excelFormControlObject=None):
-		super(ExcelFormControlListBox,self).__init__(windowHandle=windowHandle, parent=parent, excelFormControlObject=excelFormControlObject)
-		try:
-			self.listSize=int(self.excelControlFormatObject.ListCount)
-		except:
-			self.listSize=0
-		try:
-			self.selectedItemIndex= int(self.excelControlFormatObject.ListIndex)
-		except:
-			self.selectedItemIndex=0
-		try:
-			self.isMultiSelectable= self.excelControlFormatObject.multiSelect!=xlNone
-		except:
-			self.isMultiSelectable=False
-
-	def getChildAtIndex(self,index):
-		name=str(self.excelOLEFormatObject.List(index+1))
-		states=set([controlTypes.STATE_SELECTABLE])
-		if self.excelOLEFormatObject.Selected[index+1]==True:
-			states.add(controlTypes.STATE_SELECTED)
-		return ExcelDropdownItem(parent=self,name=name,states=states,index=index)
-
-	def _get_childCount(self):
-		return self.listSize
-
-	def _get_firstChild(self):
-		if self.listSize>0:
-			return self.getChildAtIndex(0)
-
-	def _get_lastChild(self):
-		if self.listSize>0:
-			return self.getChildAtIndex(self.listSize-1)
-
-	def script_moveUp(self, gesture):
-		if self.selectedItemIndex > 1:
-			self.selectedItemIndex= self.selectedItemIndex - 1
-			if not self.isMultiSelectable:
-				try:
-					self.excelOLEFormatObject.Selected[self.selectedItemIndex] = True
-				except:
-					pass
-			child=self.getChildAtIndex(self.selectedItemIndex-1)
-			if child:
-				eventHandler.queueEvent("gainFocus",child)
-	script_moveUp.canPropagate=True
-
-	def script_moveDown(self, gesture):
-		if self.selectedItemIndex < self.listSize:
-			self.selectedItemIndex= self.selectedItemIndex + 1
-			if not self.isMultiSelectable:
-				try:
-					self.excelOLEFormatObject.Selected[self.selectedItemIndex] = True
-				except:
-					pass
-			child=self.getChildAtIndex(self.selectedItemIndex-1)
-			if child:
-				eventHandler.queueEvent("gainFocus",child)
-	script_moveDown.canPropagate=True
-
-	def doAction(self):
-		if self.isMultiSelectable:
-			try:
-				lb=self.excelOLEFormatObject
-				lb.Selected[self.selectedItemIndex] =not lb.Selected[self.selectedItemIndex] 
-			except:
-				return
-			child=self.getChildAtIndex(self.selectedItemIndex-1)
-			eventHandler.queueEvent("gainFocus",child)
-
-	__gestures= {
-		"kb:upArrow": "moveUp",
-		"kb:downArrow":"moveDown",
-	}
-
-class ExcelFormControlDropDown(ExcelFormControl):
-
-	def __init__(self,windowHandle=None,parent=None,excelFormControlObject=None):
-		super(ExcelFormControlDropDown,self).__init__(windowHandle=windowHandle, parent=parent, excelFormControlObject=excelFormControlObject)
-		try:
-			self.listSize=self.excelControlFormatObject.ListCount
-		except:
-			self.listSize=0
-		try:
-			self.selectedItemIndex=self.excelControlFormatObject.ListIndex
-		except:
-			self.selectedItemIndex=0
-
-	def script_moveUp(self, gesture):
-		if self.selectedItemIndex > 1:
-			self.selectedItemIndex= self.selectedItemIndex - 1
-			self.excelOLEFormatObject.Selected[self.selectedItemIndex] = True
-			eventHandler.queueEvent("valueChange",self)
-	script_moveUp.canPropagate=True
-
-	def script_moveDown(self, gesture):
-		if self.selectedItemIndex < self.listSize:
-			self.selectedItemIndex= self.selectedItemIndex + 1
-			self.excelOLEFormatObject.Selected[self.selectedItemIndex] = True
-			eventHandler.queueEvent("valueChange",self)
-	script_moveDown.canPropagate=True
-
-	def _get_value(self):
-		if self.selectedItemIndex < self.listSize:
-			return str(self.excelOLEFormatObject.List(self.selectedItemIndex))
-
-	__gestures= {
-		"kb:upArrow": "moveUp",
-		"kb:downArrow":"moveDown",
-	}
-
-class ExcelFormControlScrollBar(ExcelFormControl):
-
-	def __init__(self,windowHandle=None,parent=None,excelFormControlObject=None):
-		super(ExcelFormControlScrollBar,self).__init__(windowHandle=windowHandle, parent=parent, excelFormControlObject=excelFormControlObject)
-		try:
-			self.minValue=self.excelControlFormatObject.min
-		except:
-			self.minValue=0
-		try:
-			self.maxValue=self.excelControlFormatObject.max
-		except:
-			self.maxValue=0
-		try:
-			self.smallChange=self.excelControlFormatObject.smallChange
-		except:
-			self.smallChange=0
-		try:
-			self.largeChange=self.excelControlFormatObject.largeChange
-		except:
-			self.largeChange=0
-
-	def _get_value(self):
-		try:
-			return str(self.excelControlFormatObject.value)
-		except COMError:
-			return 0
-
-	def moveValue(self,up=False,large=False):
-		try:
-			curValue=self.excelControlFormatObject.value
-		except COMError:
-			return
-		if up:
-			newValue=min(curValue+(self.largeChange if large else self.smallChange),self.maxValue)
-		else:
-			newValue=max(curValue-(self.largeChange if large else self.smallChange),self.minValue)
-		self.excelControlFormatObject.value=newValue
-		eventHandler.queueEvent("valueChange",self)
-
-	def script_moveUpSmall(self,gesture):
-		self.moveValue(True,False)
-
-	def script_moveDownSmall(self,gesture):
-		self.moveValue(False,False)
-
-	def script_moveUpLarge(self,gesture):
-		self.moveValue(True,True)
-
-	def script_moveDownLarge(self,gesture):
-		self.moveValue(False,True)
-
-	__gestures={
-		"kb:upArrow":"moveUpSmall",
-		"kb:downArrow":"moveDownSmall",
-		"kb:pageUp":"moveUpLarge",
-		"kb:pageDown":"moveDownLarge",
-	}
+	def _get_rowSpan(self):
+		return self.excelCellObject.mergeArea.rows.count
+
+	def _get_colSpan(self):
+		return self.excelCellObject.mergeArea.columns.count
+
+class ExcelFormControl(ExcelBase):
+	isFocusable=True
+	_roleMap = {
+		xlButtonControl: controlTypes.ROLE_BUTTON,
+		xlCheckBox: controlTypes.ROLE_CHECKBOX,
+		xlDropDown: controlTypes.ROLE_COMBOBOX,
+		xlEditBox: controlTypes.ROLE_EDITABLETEXT,
+		xlGroupBox: controlTypes.ROLE_BOX,
+		xlLabel: controlTypes.ROLE_LABEL,
+		xlListBox: controlTypes.ROLE_LIST,
+		xlOptionButton: controlTypes.ROLE_RADIOBUTTON,
+		xlScrollBar: controlTypes.ROLE_SCROLLBAR,
+		xlSpinner: controlTypes.ROLE_SPINBUTTON,
+	}
+
+	def _get_excelControlFormatObject(self):
+		return self.excelFormControlObject.controlFormat
+
+	def _get_excelOLEFormatObject(self):
+		return self.excelFormControlObject.OLEFormat.object
+
+	def __init__(self,windowHandle=None,parent=None,excelFormControlObject=None):
+		self.parent=parent
+		self.excelFormControlObject=excelFormControlObject
+		super(ExcelFormControl,self).__init__(windowHandle=windowHandle)
+
+	def _get_role(self):
+		try:
+			if self.excelFormControlObject.Type==msoFormControl:
+				formControlType=self.excelFormControlObject.FormControlType
+			else:
+				formControlType=None
+		except:
+			return None
+		return self._roleMap[formControlType]
+
+	def _get_states(self):
+		states=super(ExcelFormControl,self).states
+		if self is api.getFocusObject():
+			states.add(controlTypes.STATE_FOCUSED)
+		newState=None
+		if self.role==controlTypes.ROLE_RADIOBUTTON:
+			newState=controlTypes.STATE_CHECKED if self.excelOLEFormatObject.Value==checked else None
+		elif self.role==controlTypes.ROLE_CHECKBOX:
+			if self.excelOLEFormatObject.Value==checked:
+				newState=controlTypes.STATE_CHECKED
+			elif self.excelOLEFormatObject.Value==mixed:
+				newState=controlTypes.STATE_HALFCHECKED
+		if newState:
+			states.add(newState)
+		return states
+
+	def _get_name(self):
+		if self.excelFormControlObject.AlternativeText:
+			return self.excelFormControlObject.AlternativeText+" "+self.excelFormControlObject.TopLeftCell.address(False,False,1,False) + "-" + self.excelFormControlObject.BottomRightCell.address(False,False,1,False)
+		else:
+			return self.excelFormControlObject.Name+" "+self.excelFormControlObject.TopLeftCell.address(False,False,1,False) + "-" + self.excelFormControlObject.BottomRightCell.address(False,False,1,False)
+
+	def _get_index(self):
+		return self.excelFormControlObject.ZOrderPosition
+
+	def _get_topLeftCell(self):
+		return self.excelFormControlObject.TopLeftCell
+
+	def _get_bottomRightCell(self):
+		return self.excelFormControlObject.BottomRightCell
+
+	def _getFormControlScreenCoordinates(self):
+		topLeftAddress=self.topLeftCell
+		bottomRightAddress=self.bottomRightCell
+		#top left cell's width in points
+		topLeftCellWidth=topLeftAddress.Width
+		#top left cell's height in points
+		topLeftCellHeight=topLeftAddress.Height
+		#bottom right cell's width in points
+		bottomRightCellWidth=bottomRightAddress.Width
+		#bottom right cell's height in points
+		bottomRightCellHeight=bottomRightAddress.Height
+		self.excelApplicationObject=self.parent.excelWorksheetObject.Application
+		hDC = ctypes.windll.user32.GetDC(None)
+		#pixels per inch along screen width
+		px = ctypes.windll.gdi32.GetDeviceCaps(hDC, LOGPIXELSX)
+		#pixels per inch along screen height
+		py = ctypes.windll.gdi32.GetDeviceCaps(hDC, LOGPIXELSY)
+		ctypes.windll.user32.ReleaseDC(None, hDC)
+		zoom=self.excelApplicationObject.ActiveWindow.Zoom
+		zoomRatio=zoom/100
+		#Conversion from inches to Points, 1 inch=72points
+		pointsPerInch = self.excelApplicationObject.InchesToPoints(1)
+		#number of pixels from the left edge of the spreadsheet's window to the left edge the first column in the spreadsheet.
+		X=self.excelApplicationObject.ActiveWindow.PointsToScreenPixelsX(0)
+		#number of pixels from the top edge of the spreadsheet's window to the top edge the first row in the spreadsheet,
+		Y=self.excelApplicationObject.ActiveWindow.PointsToScreenPixelsY(0)
+		if topLeftAddress==bottomRightAddress:
+			#Range.Left: The distance, in points, from the left edge of column A to the left edge of the range.
+			X=int(X + (topLeftAddress.Left+topLeftCellWidth/2) * zoomRatio * px / pointsPerInch)
+			#Range.Top: The distance, in points, from the top edge of Row 1 to the top edge of the range.
+			Y=int(Y + (topLeftAddress.Top+topLeftCellHeight/2) * zoomRatio * py / pointsPerInch)
+			return (X,Y)
+		else:
+			screenTopLeftX=int(X + (topLeftCellWidth/2 + topLeftAddress.Left) * zoomRatio * px / pointsPerInch)
+			screenBottomRightX=int(X + (bottomRightCellWidth/2+bottomRightAddress.Left) * zoomRatio * px / pointsPerInch)
+			screenTopLeftY = int(Y + (topLeftCellHeight/2+ topLeftAddress.Top) * zoomRatio * py / pointsPerInch)
+			screenBottomRightY=int(Y + (bottomRightCellHeight/2+ bottomRightAddress.Top) * zoomRatio * py / pointsPerInch)
+			return (int(0.5*(screenTopLeftX+screenBottomRightX)), int(0.5*(screenTopLeftY+screenBottomRightY)))
+
+	def script_doAction(self,gesture):
+		self.doAction()
+	script_doAction.canPropagate=True
+
+	def doAction(self):
+		(x,y)=self._getFormControlScreenCoordinates()
+		winUser.setCursorPos(x,y)
+		#perform Mouse Left-Click
+		winUser.mouse_event(winUser.MOUSEEVENTF_LEFTDOWN,0,0,None,None)
+		winUser.mouse_event(winUser.MOUSEEVENTF_LEFTUP,0,0,None,None)
+		self.invalidateCache()
+		wx.CallLater(100,eventHandler.executeEvent,"stateChange",self)
+
+	__gestures= {
+				"kb:enter":"doAction",
+				"kb:space":"doAction",
+				"kb(desktop):numpadEnter":"doAction",
+				}
+
+class ExcelFormControlQuickNavItem(ExcelQuickNavItem):
+
+	def __init__( self , nodeType , document , formControlObject , formControlCollection, treeInterceptorObj ):
+		super( ExcelFormControlQuickNavItem ,self).__init__( nodeType , document , formControlObject , formControlCollection )
+		self.formControlObjectIndex = formControlObject.ZOrderPosition
+		self.treeInterceptorObj=treeInterceptorObj
+
+	_label=None
+	@property
+	def label(self):
+		if self._label: return self._label
+		alternativeText=self.excelItemObject.AlternativeText
+		if alternativeText: 
+			self._label=alternativeText+" "+self.excelItemObject.Name+" " + self.excelItemObject.TopLeftCell.address(False,False,1,False) + "-" + self.excelItemObject.BottomRightCell.address(False,False,1,False)
+		else:
+			self._label=self.excelItemObject.Name + " " + self.excelItemObject.TopLeftCell.address(False,False,1,False) + "-" + self.excelItemObject.BottomRightCell.address(False,False,1,False)
+		return self._label
+
+	_nvdaObj=None
+	@property
+	def nvdaObj(self):
+		if self._nvdaObj: return self._nvdaObj
+		formControlType=self.excelItemObject.formControlType
+		if formControlType ==xlListBox:
+			self._nvdaObj=ExcelFormControlListBox(windowHandle=self.treeInterceptorObj.rootNVDAObject.windowHandle,parent=self.treeInterceptorObj.rootNVDAObject,excelFormControlObject=self.excelItemObject)
+		elif formControlType ==xlDropDown:
+			self._nvdaObj=ExcelFormControlDropDown(windowHandle=self.treeInterceptorObj.rootNVDAObject.windowHandle,parent=self.treeInterceptorObj.rootNVDAObject,excelFormControlObject=self.excelItemObject)
+		elif formControlType in (xlScrollBar,xlSpinner):
+			self._nvdaObj=ExcelFormControlScrollBar(windowHandle=self.treeInterceptorObj.rootNVDAObject.windowHandle,parent=self.treeInterceptorObj.rootNVDAObject,excelFormControlObject=self.excelItemObject)
+		else:
+			self._nvdaObj=ExcelFormControl(windowHandle=self.treeInterceptorObj.rootNVDAObject.windowHandle,parent=self.treeInterceptorObj.rootNVDAObject,excelFormControlObject=self.excelItemObject)
+		self._nvdaObj.treeInterceptor=self.treeInterceptorObj
+		return self._nvdaObj
+
+	def __lt__(self,other):
+		return self.formControlObjectIndex < other.formControlObjectIndex
+
+	def moveTo(self):
+		self.excelItemObject.TopLeftCell.Select
+		self.excelItemObject.TopLeftCell.Activate()
+		if self.treeInterceptorObj.passThrough:
+			self.treeInterceptorObj.passThrough=False
+			browseMode.reportPassThrough(self.treeInterceptorObj)
+		eventHandler.queueEvent("gainFocus",self.nvdaObj)
+
+	@property
+	def isAfterSelection(self):
+		activeCell = self.document.Application.ActiveCell
+		if self.excelItemObject.TopLeftCell.row == activeCell.row:
+			if self.excelItemObject.TopLeftCell.column > activeCell.column:
+				return False
+		elif self.excelItemObject.TopLeftCell.row > activeCell.row:
+			return False
+		return True
+
+class ExcelFormControlQuicknavIterator(ExcelQuicknavIterator):
+	quickNavItemClass=ExcelFormControlQuickNavItem
+
+	def __init__(self, itemType , document , direction , includeCurrent,treeInterceptorObj):
+		super(ExcelFormControlQuicknavIterator,self).__init__(itemType , document , direction , includeCurrent)
+		self.treeInterceptorObj=treeInterceptorObj
+
+	def collectionFromWorksheet( self , worksheetObject ):
+		try:
+			return worksheetObject.Shapes
+		except(COMError):
+			return None
+
+	def iterate(self, position):
+		"""
+		returns a generator that emits L{QuickNavItem} objects for this collection.
+		@param position: an excelRangeObject representing either the TopLeftCell of the currently selected form control
+		or ActiveCell in a worksheet
+		"""
+		# Returns the Row containing TopLeftCell of an item
+		def topLeftCellRow(item):
+			row=item.TopLeftCell.Row
+			# Cache row on the COM object as we need it later
+			item._comobj.excelRow=row
+			return row
+		items=self.collectionFromWorksheet(self.document)
+		if not items:
+			return
+		items=sorted(items,key=topLeftCellRow)
+		if position:
+			rangeObj=position.excelRangeObject
+			row = rangeObj.Row
+			col = rangeObj.Column
+			if self.direction=="next":
+				for collectionItem in items:
+					itemRow=collectionItem._comobj.excelRow
+					if (itemRow>row or (itemRow==row and collectionItem.TopLeftCell.Column>col)) and self.filter(collectionItem):
+						item=self.quickNavItemClass(self.itemType,self.document,collectionItem,items,self.treeInterceptorObj)
+						yield item
+			elif self.direction=="previous":
+				for collectionItem in reversed(items):
+					itemRow=collectionItem._comobj.excelRow
+					if (itemRow<row or (itemRow==row and collectionItem.TopLeftCell.Column<col)) and self.filter(collectionItem):
+						item=self.quickNavItemClass(self.itemType,self.document,collectionItem,items,self.treeInterceptorObj )
+						yield item
+		else:
+			for collectionItem in items:
+				if self.filter(collectionItem):
+					item=self.quickNavItemClass(self.itemType,self.document,collectionItem , items,self.treeInterceptorObj )
+					yield item
+
+	def filter(self,shape):
+		if shape.Type == msoFormControl:
+			if shape.FormControlType == xlGroupBox or shape.Visible != msoTrue:
+				return False
+			else:
+				return True
+		else:
+			return False
+
+class ExcelFormControlListBox(ExcelFormControl):
+
+	def __init__(self,windowHandle=None,parent=None,excelFormControlObject=None):
+		super(ExcelFormControlListBox,self).__init__(windowHandle=windowHandle, parent=parent, excelFormControlObject=excelFormControlObject)
+		try:
+			self.listSize=int(self.excelControlFormatObject.ListCount)
+		except:
+			self.listSize=0
+		try:
+			self.selectedItemIndex= int(self.excelControlFormatObject.ListIndex)
+		except:
+			self.selectedItemIndex=0
+		try:
+			self.isMultiSelectable= self.excelControlFormatObject.multiSelect!=xlNone
+		except:
+			self.isMultiSelectable=False
+
+	def getChildAtIndex(self,index):
+		name=str(self.excelOLEFormatObject.List(index+1))
+		states=set([controlTypes.STATE_SELECTABLE])
+		if self.excelOLEFormatObject.Selected[index+1]==True:
+			states.add(controlTypes.STATE_SELECTED)
+		return ExcelDropdownItem(parent=self,name=name,states=states,index=index)
+
+	def _get_childCount(self):
+		return self.listSize
+
+	def _get_firstChild(self):
+		if self.listSize>0:
+			return self.getChildAtIndex(0)
+
+	def _get_lastChild(self):
+		if self.listSize>0:
+			return self.getChildAtIndex(self.listSize-1)
+
+	def script_moveUp(self, gesture):
+		if self.selectedItemIndex > 1:
+			self.selectedItemIndex= self.selectedItemIndex - 1
+			if not self.isMultiSelectable:
+				try:
+					self.excelOLEFormatObject.Selected[self.selectedItemIndex] = True
+				except:
+					pass
+			child=self.getChildAtIndex(self.selectedItemIndex-1)
+			if child:
+				eventHandler.queueEvent("gainFocus",child)
+	script_moveUp.canPropagate=True
+
+	def script_moveDown(self, gesture):
+		if self.selectedItemIndex < self.listSize:
+			self.selectedItemIndex= self.selectedItemIndex + 1
+			if not self.isMultiSelectable:
+				try:
+					self.excelOLEFormatObject.Selected[self.selectedItemIndex] = True
+				except:
+					pass
+			child=self.getChildAtIndex(self.selectedItemIndex-1)
+			if child:
+				eventHandler.queueEvent("gainFocus",child)
+	script_moveDown.canPropagate=True
+
+	def doAction(self):
+		if self.isMultiSelectable:
+			try:
+				lb=self.excelOLEFormatObject
+				lb.Selected[self.selectedItemIndex] =not lb.Selected[self.selectedItemIndex] 
+			except:
+				return
+			child=self.getChildAtIndex(self.selectedItemIndex-1)
+			eventHandler.queueEvent("gainFocus",child)
+
+	__gestures= {
+		"kb:upArrow": "moveUp",
+		"kb:downArrow":"moveDown",
+	}
+
+class ExcelFormControlDropDown(ExcelFormControl):
+
+	def __init__(self,windowHandle=None,parent=None,excelFormControlObject=None):
+		super(ExcelFormControlDropDown,self).__init__(windowHandle=windowHandle, parent=parent, excelFormControlObject=excelFormControlObject)
+		try:
+			self.listSize=self.excelControlFormatObject.ListCount
+		except:
+			self.listSize=0
+		try:
+			self.selectedItemIndex=self.excelControlFormatObject.ListIndex
+		except:
+			self.selectedItemIndex=0
+
+	def script_moveUp(self, gesture):
+		if self.selectedItemIndex > 1:
+			self.selectedItemIndex= self.selectedItemIndex - 1
+			self.excelOLEFormatObject.Selected[self.selectedItemIndex] = True
+			eventHandler.queueEvent("valueChange",self)
+	script_moveUp.canPropagate=True
+
+	def script_moveDown(self, gesture):
+		if self.selectedItemIndex < self.listSize:
+			self.selectedItemIndex= self.selectedItemIndex + 1
+			self.excelOLEFormatObject.Selected[self.selectedItemIndex] = True
+			eventHandler.queueEvent("valueChange",self)
+	script_moveDown.canPropagate=True
+
+	def _get_value(self):
+		if self.selectedItemIndex < self.listSize:
+			return str(self.excelOLEFormatObject.List(self.selectedItemIndex))
+
+	__gestures= {
+		"kb:upArrow": "moveUp",
+		"kb:downArrow":"moveDown",
+	}
+
+class ExcelFormControlScrollBar(ExcelFormControl):
+
+	def __init__(self,windowHandle=None,parent=None,excelFormControlObject=None):
+		super(ExcelFormControlScrollBar,self).__init__(windowHandle=windowHandle, parent=parent, excelFormControlObject=excelFormControlObject)
+		try:
+			self.minValue=self.excelControlFormatObject.min
+		except:
+			self.minValue=0
+		try:
+			self.maxValue=self.excelControlFormatObject.max
+		except:
+			self.maxValue=0
+		try:
+			self.smallChange=self.excelControlFormatObject.smallChange
+		except:
+			self.smallChange=0
+		try:
+			self.largeChange=self.excelControlFormatObject.largeChange
+		except:
+			self.largeChange=0
+
+	def _get_value(self):
+		try:
+			return str(self.excelControlFormatObject.value)
+		except COMError:
+			return 0
+
+	def moveValue(self,up=False,large=False):
+		try:
+			curValue=self.excelControlFormatObject.value
+		except COMError:
+			return
+		if up:
+			newValue=min(curValue+(self.largeChange if large else self.smallChange),self.maxValue)
+		else:
+			newValue=max(curValue-(self.largeChange if large else self.smallChange),self.minValue)
+		self.excelControlFormatObject.value=newValue
+		eventHandler.queueEvent("valueChange",self)
+
+	def script_moveUpSmall(self,gesture):
+		self.moveValue(True,False)
+
+	def script_moveDownSmall(self,gesture):
+		self.moveValue(False,False)
+
+	def script_moveUpLarge(self,gesture):
+		self.moveValue(True,True)
+
+	def script_moveDownLarge(self,gesture):
+		self.moveValue(False,True)
+
+	__gestures={
+		"kb:upArrow":"moveUpSmall",
+		"kb:downArrow":"moveDownSmall",
+		"kb:pageUp":"moveUpLarge",
+		"kb:pageDown":"moveDownLarge",
+	}