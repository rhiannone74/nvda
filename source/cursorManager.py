--- conflicted
+++ resolved
@@ -1,447 +1,435 @@
-#cursorManager.py
-#A part of NonVisual Desktop Access (NVDA)
-#Copyright (C) 2006-2016 NV Access Limited, Joseph Lee, Derek Riemer
-#This file is covered by the GNU General Public License.
-#See the file COPYING for more details.
-
-"""
-Implementation of cursor managers.
-A cursor manager provides caret navigation and selection commands for a virtual text range.
-"""
-
-import wx
-import baseObject
-import gui
-import sayAllHandler
-import review
-from scriptHandler import willSayAllResume
-import textInfos
-import api
-import speech
-import config
-import braille
-import controlTypes
-from inputCore import SCRCAT_BROWSEMODE
-import ui
-from textInfos import DocumentWithPageTurns
-
-class FindDialog(wx.Dialog):
-	"""A dialog used to specify text to find in a cursor manager.
-	"""
-
-	def __init__(self, parent, cursorManager, text, caseSensitivity):
-		# Translators: Title of a dialog to find text.
-		super(FindDialog, self).__init__(parent, wx.ID_ANY, _("Find"))
-		# Have a copy of the active cursor manager, as this is needed later for finding text.
-		self.activeCursorManager = cursorManager
-		mainSizer = wx.BoxSizer(wx.VERTICAL)
-
-		findSizer = wx.BoxSizer(wx.HORIZONTAL)
-		# Translators: Dialog text for NvDA's find command.
-		textToFind = wx.StaticText(self, wx.ID_ANY, label=_("Type the text you wish to find"))
-		findSizer.Add(textToFind)
-		self.findTextField = wx.TextCtrl(self, wx.ID_ANY)
-		self.findTextField.SetValue(text)
-		findSizer.Add(self.findTextField)
-		mainSizer.Add(findSizer,border=20,flag=wx.LEFT|wx.RIGHT|wx.TOP)
-		# Translators: An option in find dialog to perform case-sensitive search.
-		self.caseSensitiveCheckBox=wx.CheckBox(self,wx.NewId(),label=_("Case &sensitive"))
-		self.caseSensitiveCheckBox.SetValue(caseSensitivity)
-		mainSizer.Add(self.caseSensitiveCheckBox,border=10,flag=wx.BOTTOM)
-
-		mainSizer.AddSizer(self.CreateButtonSizer(wx.OK|wx.CANCEL), flag=wx.ALIGN_RIGHT)
-		self.Bind(wx.EVT_BUTTON,self.onOk,id=wx.ID_OK)
-		self.Bind(wx.EVT_BUTTON,self.onCancel,id=wx.ID_CANCEL)
-		mainSizer.Fit(self)
-		self.SetSizer(mainSizer)
-		self.Center(wx.BOTH | wx.CENTER_ON_SCREEN)
-		self.findTextField.SetFocus()
-
-	def onOk(self, evt):
-		text = self.findTextField.GetValue()
-		caseSensitive = self.caseSensitiveCheckBox.GetValue()
-		wx.CallLater(100, self.activeCursorManager.doFindText, text, caseSensitive=caseSensitive)
-		self.Destroy()
-
-	def onCancel(self, evt):
-		self.Destroy()
-
-class CursorManager(baseObject.ScriptableObject):
-	"""
-	A mix-in providing caret navigation and selection commands for the object's virtual text range.
-	This is required where a text range is not linked to a physical control and thus does not provide commands to move the cursor, select and copy text, etc.
-	This base cursor manager requires that the text range being used stores its own caret and selection information.
-
-	This is a mix-in class; i.e. it should be inherited alongside another L{baseObject.ScriptableObject}.
-	The class into which it is inherited must provide a C{makeTextInfo(position)} method.
-
-	@ivar selection: The current caret/selection range.
-	@type selection: L{textInfos.TextInfo}
-	"""
-
-	# Translators: the script category for browse mode
-	scriptCategory=SCRCAT_BROWSEMODE
-
-	_lastFindText=""
-	_lastCaseSensitivity=False
-
-	def __init__(self, *args, **kwargs):
-		super(CursorManager, self).__init__(*args, **kwargs)
-		self.initCursorManager()
-
-	def initOverlayClass(self):
-		"""Performs automatic initialisation if this is being used as an overlay class."""
-		self.initCursorManager()
-
-	def initCursorManager(self):
-		"""Initialise this cursor manager.
-		This must be called before the cursor manager functionality can be used.
-		It is normally called by L{__init__} or L{initOverlayClass}.
-		"""
-		self._lastSelectionMovedStart=False
-
-	def _get_selection(self):
-		return self.makeTextInfo(textInfos.POSITION_SELECTION)
-
-	def _set_selection(self, info):
-		info.updateSelection()
-		review.handleCaretMove(info)
-		braille.handler.handleCaretMove(self)
-
-	def _caretMovementScriptHelper(self,gesture,unit,direction=None,posConstant=textInfos.POSITION_SELECTION,posUnit=None,posUnitEnd=False,extraDetail=False,handleSymbols=False):
-		oldInfo=self.makeTextInfo(posConstant)
-		info=oldInfo.copy()
-		info.collapse(end=not self._lastSelectionMovedStart)
-		if not self._lastSelectionMovedStart and not oldInfo.isCollapsed:
-			info.move(textInfos.UNIT_CHARACTER,-1)
-		if posUnit is not None:
-			info.expand(posUnit)
-			info.collapse(end=posUnitEnd)
-			if posUnitEnd:
-				info.move(textInfos.UNIT_CHARACTER,-1)
-		if direction is not None:
-			info.expand(unit)
-			info.collapse(end=posUnitEnd)
-			if info.move(unit,direction)==0 and isinstance(self,DocumentWithPageTurns):
-				try:
-					self.turnPage(previous=direction<0)
-				except RuntimeError:
-					pass
-				else:
-					info=self.makeTextInfo(textInfos.POSITION_FIRST if direction>0 else textInfos.POSITION_LAST)
-		self.selection=info
-		info.expand(unit)
-		if not willSayAllResume(gesture): speech.speakTextInfo(info,unit=unit,reason=controlTypes.REASON_CARET)
-		if not oldInfo.isCollapsed:
-			speech.speakSelectionChange(oldInfo,self.selection)
-
-	def doFindText(self,text,reverse=False,caseSensitive=False):
-		if not text:
-			return
-		info=self.makeTextInfo(textInfos.POSITION_CARET)
-		res=info.find(text,reverse=reverse,caseSensitive=caseSensitive)
-		if res:
-			self.selection=info
-			speech.cancelSpeech()
-			info.move(textInfos.UNIT_LINE,1,endPoint="end")
-			speech.speakTextInfo(info,reason=controlTypes.REASON_CARET)
-		else:
-			wx.CallAfter(gui.messageBox,_('text "%s" not found')%text,_("Find Error"),wx.OK|wx.ICON_ERROR)
-		CursorManager._lastFindText=text
-		CursorManager._lastCaseSensitivity=caseSensitive
-
-	def script_find(self,gesture):
-		d = FindDialog(gui.mainFrame, self, self._lastFindText, self._lastCaseSensitivity)
-		gui.mainFrame.prePopup()
-		d.Show()
-		gui.mainFrame.postPopup()
-	# Translators: Input help message for NVDA's find command.
-	script_find.__doc__ = _("find a text string from the current cursor position")
-
-	def script_findNext(self,gesture):
-		if not self._lastFindText:
-			self.script_find(gesture)
-			return
-		self.doFindText(self._lastFindText, caseSensitive = self._lastCaseSensitivity)
-	# Translators: Input help message for find next command.
-	script_findNext.__doc__ = _("find the next occurrence of the previously entered text string from the current cursor's position")
-
-	def script_findPrevious(self,gesture):
-		if not self._lastFindText:
-			self.script_find(gesture)
-			return
-		self.doFindText(self._lastFindText,reverse=True, caseSensitive = self._lastCaseSensitivity)
-	# Translators: Input help message for find previous command.
-	script_findPrevious.__doc__ = _("find the previous occurrence of the previously entered text string from the current cursor's position")
-
-	def script_moveByPage_back(self,gesture):
-		self._caretMovementScriptHelper(gesture,textInfos.UNIT_LINE,-config.conf["virtualBuffers"]["linesPerPage"],extraDetail=False)
-	script_moveByPage_back.resumeSayAllMode=sayAllHandler.CURSOR_CARET
-
-	def script_moveByPage_forward(self,gesture):
-		self._caretMovementScriptHelper(gesture,textInfos.UNIT_LINE,config.conf["virtualBuffers"]["linesPerPage"],extraDetail=False)
-	script_moveByPage_forward.resumeSayAllMode=sayAllHandler.CURSOR_CARET
-
-	def script_moveByCharacter_back(self,gesture):
-		self._caretMovementScriptHelper(gesture,textInfos.UNIT_CHARACTER,-1,extraDetail=True,handleSymbols=True)
-
-	def script_moveByCharacter_forward(self,gesture):
-		self._caretMovementScriptHelper(gesture,textInfos.UNIT_CHARACTER,1,extraDetail=True,handleSymbols=True)
-
-	def script_moveByWord_back(self,gesture):
-		self._caretMovementScriptHelper(gesture,textInfos.UNIT_WORD,-1,extraDetail=True,handleSymbols=True)
-
-	def script_moveByWord_forward(self,gesture):
-		self._caretMovementScriptHelper(gesture,textInfos.UNIT_WORD,1,extraDetail=True,handleSymbols=True)
-
-	def script_moveByLine_back(self,gesture):
-		self._caretMovementScriptHelper(gesture,textInfos.UNIT_LINE,-1)
-	script_moveByLine_back.resumeSayAllMode=sayAllHandler.CURSOR_CARET
-
-	def script_moveByLine_forward(self,gesture):
-		self._caretMovementScriptHelper(gesture,textInfos.UNIT_LINE,1)
-	script_moveByLine_forward.resumeSayAllMode=sayAllHandler.CURSOR_CARET
-
-	def script_moveBySentence_back(self,gesture):
-		self._caretMovementScriptHelper(gesture,textInfos.UNIT_SENTENCE,-1)
-	script_moveBySentence_back.resumeSayAllMode=sayAllHandler.CURSOR_CARET
-
-	def script_moveBySentence_forward(self,gesture):
-		self._caretMovementScriptHelper(gesture,textInfos.UNIT_SENTENCE,1)
-	script_moveBySentence_forward.resumeSayAllMode=sayAllHandler.CURSOR_CARET
-
-	def script_moveByParagraph_back(self,gesture):
-		self._caretMovementScriptHelper(gesture,textInfos.UNIT_PARAGRAPH,-1)
-	script_moveByParagraph_back.resumeSayAllMode=sayAllHandler.CURSOR_CARET
-
-	def script_moveByParagraph_forward(self,gesture):
-		self._caretMovementScriptHelper(gesture,textInfos.UNIT_PARAGRAPH,1)
-	script_moveByParagraph_forward.resumeSayAllMode=sayAllHandler.CURSOR_CARET
-
-	def script_startOfLine(self,gesture):
-		self._caretMovementScriptHelper(gesture,textInfos.UNIT_CHARACTER,posUnit=textInfos.UNIT_LINE,extraDetail=True,handleSymbols=True)
-
-	def script_endOfLine(self,gesture):
-		self._caretMovementScriptHelper(gesture,textInfos.UNIT_CHARACTER,posUnit=textInfos.UNIT_LINE,posUnitEnd=True,extraDetail=True,handleSymbols=True)
-
-	def script_topOfDocument(self,gesture):
-		self._caretMovementScriptHelper(gesture,textInfos.UNIT_LINE,posConstant=textInfos.POSITION_FIRST)
-
-	def script_bottomOfDocument(self,gesture):
-		self._caretMovementScriptHelper(gesture,textInfos.UNIT_LINE,posConstant=textInfos.POSITION_LAST)
-
-	def _selectionMovementScriptHelper(self,unit=None,direction=None,toPosition=None):
-		oldInfo=self.makeTextInfo(textInfos.POSITION_SELECTION)
-		# toPosition and unit might both be provided.
-		# In this case, we move to the position before moving by the unit.
-		if toPosition:
-			newInfo=self.makeTextInfo(toPosition)
-			if oldInfo.isCollapsed:
-				self._lastSelectionMovedStart = newInfo.compareEndPoints(oldInfo, "startToStart") < 0
-		elif unit:
-			# position was not provided, so start from the old selection.
-			newInfo = oldInfo.copy()
-		if unit:
-			if oldInfo.isCollapsed:
-				# Starting a new selection, so set the selection direction
-				# based on the direction of this movement.
-				self._lastSelectionMovedStart = direction < 0
-			# Find the requested unit starting from the active end of the selection.
-			# We can't just move the desired endpoint because this might cause
-			# the end to move before the start in some cases
-			# and some implementations don't support this.
-			# For example, you might shift+rightArrow to select a character in the middle of a word
-			# and then press shift+control+leftArrow to move to the previous word.
-			newInfo.collapse(end=not self._lastSelectionMovedStart)
-			newInfo.move(unit, direction, endPoint="start" if direction < 0 else "end")
-			# Collapse this so we don't have to worry about which endpoint we used here.
-			newInfo.collapse(end=direction > 0)
-		if self._lastSelectionMovedStart:
-			if newInfo.compareEndPoints(oldInfo, "startToEnd") > 0:
-				# We were selecting backwards, but now we're selecting forwards.
-				# For example:
-				# 1. Caret at 1
-				# 2. Shift+leftArrow: selection (0, 1)
-				# 3. Shift+control+rightArrow: next word at 3, so selection (1, 3)
-				newInfo.setEndPoint(oldInfo, "startToEnd")
-			else:
-<<<<<<< HEAD
-				newInfo.move(unit,direction,endPoint="end")
-		self.selection = newInfo
-		# _lastSelectionMovedStart is not the same as _isSelectionAnchoredAtStart,
-		# i.e. their default values are opposite and _isSelectionAnchoredAtStart is only updated if the selection has changed.
-		startToStart=newInfo.compareEndPoints(oldInfo,"startToStart")
-		endToEnd=newInfo.compareEndPoints(oldInfo,"endToEnd")
-		if startToStart!=0 and endToEnd==0:
-			self._lastSelectionMovedStart=True
-		else:
-			self._lastSelectionMovedStart=False
-		if startToStart!=0 or endToEnd!=0:
-			self._isSelectionAnchoredAtStart=not self._lastSelectionMovedStart
-=======
-				# We're selecting backwards.
-				# For example:
-				# 1. Caret at 1; selection (1, 1)
-				# 2. Shift+leftArrow: selection (0, 1)
-				newInfo.setEndPoint(oldInfo, "endToEnd")
-		else:
-			if newInfo.compareEndPoints(oldInfo, "startToStart") < 0:
-				# We were selecting forwards, but now we're selecting backwards.
-				# For example:
-				# 1. Caret at 1
-				# 2. Shift+rightArrow: selection (1, 2)
-				# 3. Shift+control+leftArrow: previous word at 0, so selection (0, 1)
-				newInfo.setEndPoint(oldInfo, "endToStart")
-			else:
-				# We're selecting forwards.
-				# For example:
-				# 1. Caret at 1; selection (1, 1)
-				# 2. Shift+rightArrow: selection (1, 2)
-				newInfo.setEndPoint(oldInfo, "startToStart")
-		self.selection = newInfo
->>>>>>> d9b00929
-		speech.speakSelectionChange(oldInfo,newInfo)
-
-	def script_selectCharacter_forward(self,gesture):
-		self._selectionMovementScriptHelper(unit=textInfos.UNIT_CHARACTER,direction=1)
-
-	def script_selectCharacter_back(self,gesture):
-		self._selectionMovementScriptHelper(unit=textInfos.UNIT_CHARACTER,direction=-1)
-
-	def script_selectWord_forward(self,gesture):
-		self._selectionMovementScriptHelper(unit=textInfos.UNIT_WORD,direction=1)
-
-	def script_selectWord_back(self,gesture):
-		self._selectionMovementScriptHelper(unit=textInfos.UNIT_WORD,direction=-1)
-
-	def script_selectLine_forward(self,gesture):
-		self._selectionMovementScriptHelper(unit=textInfos.UNIT_LINE,direction=1)
-
-	def script_selectLine_back(self,gesture):
-		self._selectionMovementScriptHelper(unit=textInfos.UNIT_LINE,direction=-1)
-
-	def script_selectPage_forward(self,gesture):
-		self._selectionMovementScriptHelper(unit=textInfos.UNIT_LINE,direction=config.conf["virtualBuffers"]["linesPerPage"])
-
-	def script_selectPage_back(self,gesture):
-		self._selectionMovementScriptHelper(unit=textInfos.UNIT_LINE,direction=-config.conf["virtualBuffers"]["linesPerPage"])
-
-	def script_selectParagraph_forward(self, gesture):
-		self._selectionMovementScriptHelper(unit=textInfos.UNIT_PARAGRAPH, direction=1)
-
-	def script_selectParagraph_back(self, gesture):
-		self._selectionMovementScriptHelper(unit=textInfos.UNIT_PARAGRAPH, direction=-1)
-
-	def script_selectToBeginningOfLine(self,gesture):
-		curInfo=self.makeTextInfo(textInfos.POSITION_SELECTION)
-		curInfo.collapse()
-		tempInfo=curInfo.copy()
-		tempInfo.expand(textInfos.UNIT_LINE)
-		if curInfo.compareEndPoints(tempInfo,"startToStart")>0:
-			self._selectionMovementScriptHelper(unit=textInfos.UNIT_LINE,direction=-1)
-
-	def script_selectToEndOfLine(self,gesture):
-		curInfo=self.makeTextInfo(textInfos.POSITION_SELECTION)
-		curInfo.collapse()
-		tempInfo=curInfo.copy()
-		curInfo.expand(textInfos.UNIT_CHARACTER)
-		tempInfo.expand(textInfos.UNIT_LINE)
-		if curInfo.compareEndPoints(tempInfo,"endToEnd")<0:
-			self._selectionMovementScriptHelper(unit=textInfos.UNIT_LINE,direction=1)
-
-	def script_selectToTopOfDocument(self,gesture):
-		self._selectionMovementScriptHelper(toPosition=textInfos.POSITION_FIRST)
-
-	def script_selectToBottomOfDocument(self,gesture):
-		self._selectionMovementScriptHelper(toPosition=textInfos.POSITION_LAST,unit=textInfos.UNIT_CHARACTER,direction=1)
-
-	def script_selectAll(self,gesture):
-		self._selectionMovementScriptHelper(toPosition=textInfos.POSITION_ALL)
-
-	def script_copyToClipboard(self,gesture):
-		info=self.makeTextInfo(textInfos.POSITION_SELECTION)
-		if info.isCollapsed:
-			# Translators: Reported when there is no text selected (for copying).
-			ui.message(_("No selection"))
-			return
-		if info.copyToClipboard():
-			# Translators: Message presented when text has been copied to clipboard.
-			ui.message(_("Copied to clipboard"))
-
-	def reportSelectionChange(self, oldTextInfo):
-		newInfo=self.makeTextInfo(textInfos.POSITION_SELECTION)
-		speech.speakSelectionChange(oldTextInfo,newInfo)
-		braille.handler.handleCaretMove(self)
-
-	__gestures = {
-		"kb:pageUp": "moveByPage_back",
-		"kb:pageDown": "moveByPage_forward",
-		"kb:upArrow": "moveByLine_back",
-		"kb:downArrow": "moveByLine_forward",
-		"kb:leftArrow": "moveByCharacter_back",
-		"kb:rightArrow": "moveByCharacter_forward",
-		"kb:control+leftArrow": "moveByWord_back",
-		"kb:control+rightArrow": "moveByWord_forward",
-		"kb:control+upArrow": "moveByParagraph_back",
-		"kb:control+downArrow": "moveByParagraph_forward",
-		"kb:home": "startOfLine",
-		"kb:end": "endOfLine",
-		"kb:control+home": "topOfDocument",
-		"kb:control+end": "bottomOfDocument",
-		"kb:shift+rightArrow": "selectCharacter_forward",
-		"kb:shift+leftArrow": "selectCharacter_back",
-		"kb:shift+control+rightArrow": "selectWord_forward",
-		"kb:shift+control+leftArrow": "selectWord_back",
-		"kb:shift+downArrow": "selectLine_forward",
-		"kb:shift+upArrow": "selectLine_back",
-		"kb:shift+pageDown": "selectPage_forward",
-		"kb:shift+pageUp": "selectPage_back",
-		"kb:shift+control+downArrow": "selectParagraph_forward",
-		"kb:shift+control+upArrow": "selectParagraph_back",
-		"kb:shift+end": "selectToEndOfLine",
-		"kb:shift+home": "selectToBeginningOfLine",
-		"kb:shift+control+end": "selectToBottomOfDocument",
-		"kb:shift+control+home": "selectToTopOfDocument",
-		"kb:control+a": "selectAll",
-		"kb:control+c": "copyToClipboard",
-		"kb:NVDA+Control+f": "find",
-		"kb:NVDA+f3": "findNext",
-		"kb:NVDA+shift+f3": "findPrevious",
-		"kb:alt+upArrow":"moveBySentence_back",
-		"kb:alt+downArrow":"moveBySentence_forward",
-	}
-
-class _ReviewCursorManagerTextInfo(textInfos.TextInfo):
-	"""For use with L{ReviewCursorManager}.
-	Overrides L{updateCaret} and L{updateSelection} to use the selection property on the underlying object.
-	"""
-
-	def updateCaret(self):
-		info=self.copy()
-		info.collapse()
-		self.obj._selection = info
-
-	def updateSelection(self):
-		self.obj._selection = self.copy()
-
-class ReviewCursorManager(CursorManager):
-	"""
-	A cursor manager used for review.
-	This cursor manager maintains its own caret and selection information.
-	Thus, the underlying text range need not support updating the caret or selection.
-	"""
-
-	def initCursorManager(self):
-		super(ReviewCursorManager, self).initCursorManager()
-		realTI = self.TextInfo
-		self.TextInfo = type("ReviewCursorManager_%s" % realTI.__name__, (_ReviewCursorManagerTextInfo, realTI), {})
-		self._selection = self.makeTextInfo(textInfos.POSITION_FIRST)
-
-	def makeTextInfo(self, position):
-		if position == textInfos.POSITION_SELECTION:
-			return self._selection.copy()
-		elif position == textInfos.POSITION_CARET:
-			sel = self._selection.copy()
-			sel.collapse()
-			return sel
-		return super(ReviewCursorManager, self).makeTextInfo(position)
+#cursorManager.py
+#A part of NonVisual Desktop Access (NVDA)
+#Copyright (C) 2006-2016 NV Access Limited, Joseph Lee, Derek Riemer
+#This file is covered by the GNU General Public License.
+#See the file COPYING for more details.
+
+"""
+Implementation of cursor managers.
+A cursor manager provides caret navigation and selection commands for a virtual text range.
+"""
+
+import wx
+import baseObject
+import gui
+import sayAllHandler
+import review
+from scriptHandler import willSayAllResume
+import textInfos
+import api
+import speech
+import config
+import braille
+import controlTypes
+from inputCore import SCRCAT_BROWSEMODE
+import ui
+from textInfos import DocumentWithPageTurns
+
+class FindDialog(wx.Dialog):
+	"""A dialog used to specify text to find in a cursor manager.
+	"""
+
+	def __init__(self, parent, cursorManager, text, caseSensitivity):
+		# Translators: Title of a dialog to find text.
+		super(FindDialog, self).__init__(parent, wx.ID_ANY, _("Find"))
+		# Have a copy of the active cursor manager, as this is needed later for finding text.
+		self.activeCursorManager = cursorManager
+		mainSizer = wx.BoxSizer(wx.VERTICAL)
+
+		findSizer = wx.BoxSizer(wx.HORIZONTAL)
+		# Translators: Dialog text for NvDA's find command.
+		textToFind = wx.StaticText(self, wx.ID_ANY, label=_("Type the text you wish to find"))
+		findSizer.Add(textToFind)
+		self.findTextField = wx.TextCtrl(self, wx.ID_ANY)
+		self.findTextField.SetValue(text)
+		findSizer.Add(self.findTextField)
+		mainSizer.Add(findSizer,border=20,flag=wx.LEFT|wx.RIGHT|wx.TOP)
+		# Translators: An option in find dialog to perform case-sensitive search.
+		self.caseSensitiveCheckBox=wx.CheckBox(self,wx.NewId(),label=_("Case &sensitive"))
+		self.caseSensitiveCheckBox.SetValue(caseSensitivity)
+		mainSizer.Add(self.caseSensitiveCheckBox,border=10,flag=wx.BOTTOM)
+
+		mainSizer.AddSizer(self.CreateButtonSizer(wx.OK|wx.CANCEL), flag=wx.ALIGN_RIGHT)
+		self.Bind(wx.EVT_BUTTON,self.onOk,id=wx.ID_OK)
+		self.Bind(wx.EVT_BUTTON,self.onCancel,id=wx.ID_CANCEL)
+		mainSizer.Fit(self)
+		self.SetSizer(mainSizer)
+		self.Center(wx.BOTH | wx.CENTER_ON_SCREEN)
+		self.findTextField.SetFocus()
+
+	def onOk(self, evt):
+		text = self.findTextField.GetValue()
+		caseSensitive = self.caseSensitiveCheckBox.GetValue()
+		wx.CallLater(100, self.activeCursorManager.doFindText, text, caseSensitive=caseSensitive)
+		self.Destroy()
+
+	def onCancel(self, evt):
+		self.Destroy()
+
+class CursorManager(baseObject.ScriptableObject):
+	"""
+	A mix-in providing caret navigation and selection commands for the object's virtual text range.
+	This is required where a text range is not linked to a physical control and thus does not provide commands to move the cursor, select and copy text, etc.
+	This base cursor manager requires that the text range being used stores its own caret and selection information.
+
+	This is a mix-in class; i.e. it should be inherited alongside another L{baseObject.ScriptableObject}.
+	The class into which it is inherited must provide a C{makeTextInfo(position)} method.
+
+	@ivar selection: The current caret/selection range.
+	@type selection: L{textInfos.TextInfo}
+	"""
+
+	# Translators: the script category for browse mode
+	scriptCategory=SCRCAT_BROWSEMODE
+
+	_lastFindText=""
+	_lastCaseSensitivity=False
+
+	def __init__(self, *args, **kwargs):
+		super(CursorManager, self).__init__(*args, **kwargs)
+		self.initCursorManager()
+
+	def initOverlayClass(self):
+		"""Performs automatic initialisation if this is being used as an overlay class."""
+		self.initCursorManager()
+
+	def initCursorManager(self):
+		"""Initialise this cursor manager.
+		This must be called before the cursor manager functionality can be used.
+		It is normally called by L{__init__} or L{initOverlayClass}.
+		"""
+		self._lastSelectionMovedStart=False
+
+	def _get_selection(self):
+		return self.makeTextInfo(textInfos.POSITION_SELECTION)
+
+	def _set_selection(self, info):
+		info.updateSelection()
+		review.handleCaretMove(info)
+		braille.handler.handleCaretMove(self)
+
+	def _caretMovementScriptHelper(self,gesture,unit,direction=None,posConstant=textInfos.POSITION_SELECTION,posUnit=None,posUnitEnd=False,extraDetail=False,handleSymbols=False):
+		oldInfo=self.makeTextInfo(posConstant)
+		info=oldInfo.copy()
+		info.collapse(end=not self._lastSelectionMovedStart)
+		if not self._lastSelectionMovedStart and not oldInfo.isCollapsed:
+			info.move(textInfos.UNIT_CHARACTER,-1)
+		if posUnit is not None:
+			info.expand(posUnit)
+			info.collapse(end=posUnitEnd)
+			if posUnitEnd:
+				info.move(textInfos.UNIT_CHARACTER,-1)
+		if direction is not None:
+			info.expand(unit)
+			info.collapse(end=posUnitEnd)
+			if info.move(unit,direction)==0 and isinstance(self,DocumentWithPageTurns):
+				try:
+					self.turnPage(previous=direction<0)
+				except RuntimeError:
+					pass
+				else:
+					info=self.makeTextInfo(textInfos.POSITION_FIRST if direction>0 else textInfos.POSITION_LAST)
+		self.selection=info
+		info.expand(unit)
+		if not willSayAllResume(gesture): speech.speakTextInfo(info,unit=unit,reason=controlTypes.REASON_CARET)
+		if not oldInfo.isCollapsed:
+			speech.speakSelectionChange(oldInfo,self.selection)
+
+	def doFindText(self,text,reverse=False,caseSensitive=False):
+		if not text:
+			return
+		info=self.makeTextInfo(textInfos.POSITION_CARET)
+		res=info.find(text,reverse=reverse,caseSensitive=caseSensitive)
+		if res:
+			self.selection=info
+			speech.cancelSpeech()
+			info.move(textInfos.UNIT_LINE,1,endPoint="end")
+			speech.speakTextInfo(info,reason=controlTypes.REASON_CARET)
+		else:
+			wx.CallAfter(gui.messageBox,_('text "%s" not found')%text,_("Find Error"),wx.OK|wx.ICON_ERROR)
+		CursorManager._lastFindText=text
+		CursorManager._lastCaseSensitivity=caseSensitive
+
+	def script_find(self,gesture):
+		d = FindDialog(gui.mainFrame, self, self._lastFindText, self._lastCaseSensitivity)
+		gui.mainFrame.prePopup()
+		d.Show()
+		gui.mainFrame.postPopup()
+	# Translators: Input help message for NVDA's find command.
+	script_find.__doc__ = _("find a text string from the current cursor position")
+
+	def script_findNext(self,gesture):
+		if not self._lastFindText:
+			self.script_find(gesture)
+			return
+		self.doFindText(self._lastFindText, caseSensitive = self._lastCaseSensitivity)
+	# Translators: Input help message for find next command.
+	script_findNext.__doc__ = _("find the next occurrence of the previously entered text string from the current cursor's position")
+
+	def script_findPrevious(self,gesture):
+		if not self._lastFindText:
+			self.script_find(gesture)
+			return
+		self.doFindText(self._lastFindText,reverse=True, caseSensitive = self._lastCaseSensitivity)
+	# Translators: Input help message for find previous command.
+	script_findPrevious.__doc__ = _("find the previous occurrence of the previously entered text string from the current cursor's position")
+
+	def script_moveByPage_back(self,gesture):
+		self._caretMovementScriptHelper(gesture,textInfos.UNIT_LINE,-config.conf["virtualBuffers"]["linesPerPage"],extraDetail=False)
+	script_moveByPage_back.resumeSayAllMode=sayAllHandler.CURSOR_CARET
+
+	def script_moveByPage_forward(self,gesture):
+		self._caretMovementScriptHelper(gesture,textInfos.UNIT_LINE,config.conf["virtualBuffers"]["linesPerPage"],extraDetail=False)
+	script_moveByPage_forward.resumeSayAllMode=sayAllHandler.CURSOR_CARET
+
+	def script_moveByCharacter_back(self,gesture):
+		self._caretMovementScriptHelper(gesture,textInfos.UNIT_CHARACTER,-1,extraDetail=True,handleSymbols=True)
+
+	def script_moveByCharacter_forward(self,gesture):
+		self._caretMovementScriptHelper(gesture,textInfos.UNIT_CHARACTER,1,extraDetail=True,handleSymbols=True)
+
+	def script_moveByWord_back(self,gesture):
+		self._caretMovementScriptHelper(gesture,textInfos.UNIT_WORD,-1,extraDetail=True,handleSymbols=True)
+
+	def script_moveByWord_forward(self,gesture):
+		self._caretMovementScriptHelper(gesture,textInfos.UNIT_WORD,1,extraDetail=True,handleSymbols=True)
+
+	def script_moveByLine_back(self,gesture):
+		self._caretMovementScriptHelper(gesture,textInfos.UNIT_LINE,-1)
+	script_moveByLine_back.resumeSayAllMode=sayAllHandler.CURSOR_CARET
+
+	def script_moveByLine_forward(self,gesture):
+		self._caretMovementScriptHelper(gesture,textInfos.UNIT_LINE,1)
+	script_moveByLine_forward.resumeSayAllMode=sayAllHandler.CURSOR_CARET
+
+	def script_moveBySentence_back(self,gesture):
+		self._caretMovementScriptHelper(gesture,textInfos.UNIT_SENTENCE,-1)
+	script_moveBySentence_back.resumeSayAllMode=sayAllHandler.CURSOR_CARET
+
+	def script_moveBySentence_forward(self,gesture):
+		self._caretMovementScriptHelper(gesture,textInfos.UNIT_SENTENCE,1)
+	script_moveBySentence_forward.resumeSayAllMode=sayAllHandler.CURSOR_CARET
+
+	def script_moveByParagraph_back(self,gesture):
+		self._caretMovementScriptHelper(gesture,textInfos.UNIT_PARAGRAPH,-1)
+	script_moveByParagraph_back.resumeSayAllMode=sayAllHandler.CURSOR_CARET
+
+	def script_moveByParagraph_forward(self,gesture):
+		self._caretMovementScriptHelper(gesture,textInfos.UNIT_PARAGRAPH,1)
+	script_moveByParagraph_forward.resumeSayAllMode=sayAllHandler.CURSOR_CARET
+
+	def script_startOfLine(self,gesture):
+		self._caretMovementScriptHelper(gesture,textInfos.UNIT_CHARACTER,posUnit=textInfos.UNIT_LINE,extraDetail=True,handleSymbols=True)
+
+	def script_endOfLine(self,gesture):
+		self._caretMovementScriptHelper(gesture,textInfos.UNIT_CHARACTER,posUnit=textInfos.UNIT_LINE,posUnitEnd=True,extraDetail=True,handleSymbols=True)
+
+	def script_topOfDocument(self,gesture):
+		self._caretMovementScriptHelper(gesture,textInfos.UNIT_LINE,posConstant=textInfos.POSITION_FIRST)
+
+	def script_bottomOfDocument(self,gesture):
+		self._caretMovementScriptHelper(gesture,textInfos.UNIT_LINE,posConstant=textInfos.POSITION_LAST)
+
+	def _selectionMovementScriptHelper(self,unit=None,direction=None,toPosition=None):
+		oldInfo=self.makeTextInfo(textInfos.POSITION_SELECTION)
+		# toPosition and unit might both be provided.
+		# In this case, we move to the position before moving by the unit.
+		if toPosition:
+			newInfo=self.makeTextInfo(toPosition)
+			if oldInfo.isCollapsed:
+				self._lastSelectionMovedStart = newInfo.compareEndPoints(oldInfo, "startToStart") < 0
+		elif unit:
+			# position was not provided, so start from the old selection.
+			newInfo = oldInfo.copy()
+		if unit:
+			if oldInfo.isCollapsed:
+				# Starting a new selection, so set the selection direction
+				# based on the direction of this movement.
+				self._lastSelectionMovedStart = direction < 0
+			# Find the requested unit starting from the active end of the selection.
+			# We can't just move the desired endpoint because this might cause
+			# the end to move before the start in some cases
+			# and some implementations don't support this.
+			# For example, you might shift+rightArrow to select a character in the middle of a word
+			# and then press shift+control+leftArrow to move to the previous word.
+			newInfo.collapse(end=not self._lastSelectionMovedStart)
+			newInfo.move(unit, direction, endPoint="start" if direction < 0 else "end")
+			# Collapse this so we don't have to worry about which endpoint we used here.
+			newInfo.collapse(end=direction > 0)
+		if self._lastSelectionMovedStart:
+			if newInfo.compareEndPoints(oldInfo, "startToEnd") > 0:
+				# We were selecting backwards, but now we're selecting forwards.
+				# For example:
+				# 1. Caret at 1
+				# 2. Shift+leftArrow: selection (0, 1)
+				# 3. Shift+control+rightArrow: next word at 3, so selection (1, 3)
+				newInfo.setEndPoint(oldInfo, "startToEnd")
+			else:
+				# We're selecting backwards.
+				# For example:
+				# 1. Caret at 1; selection (1, 1)
+				# 2. Shift+leftArrow: selection (0, 1)
+				newInfo.setEndPoint(oldInfo, "endToEnd")
+		else:
+			if newInfo.compareEndPoints(oldInfo, "startToStart") < 0:
+				# We were selecting forwards, but now we're selecting backwards.
+				# For example:
+				# 1. Caret at 1
+				# 2. Shift+rightArrow: selection (1, 2)
+				# 3. Shift+control+leftArrow: previous word at 0, so selection (0, 1)
+				newInfo.setEndPoint(oldInfo, "endToStart")
+			else:
+				# We're selecting forwards.
+				# For example:
+				# 1. Caret at 1; selection (1, 1)
+				# 2. Shift+rightArrow: selection (1, 2)
+				newInfo.setEndPoint(oldInfo, "startToStart")
+		# _isSelectionAnchoredAtStart is not the same as _lastSelectionMovedStart,
+		# i.e. their default values are opposite and _isSelectionAnchoredAtStart is only updated if the selection has changed.
+		self._isSelectionAnchoredAtStart = not self._lastSelectionMovedStart
+		self.selection = newInfo
+		speech.speakSelectionChange(oldInfo,newInfo)
+
+	def script_selectCharacter_forward(self,gesture):
+		self._selectionMovementScriptHelper(unit=textInfos.UNIT_CHARACTER,direction=1)
+
+	def script_selectCharacter_back(self,gesture):
+		self._selectionMovementScriptHelper(unit=textInfos.UNIT_CHARACTER,direction=-1)
+
+	def script_selectWord_forward(self,gesture):
+		self._selectionMovementScriptHelper(unit=textInfos.UNIT_WORD,direction=1)
+
+	def script_selectWord_back(self,gesture):
+		self._selectionMovementScriptHelper(unit=textInfos.UNIT_WORD,direction=-1)
+
+	def script_selectLine_forward(self,gesture):
+		self._selectionMovementScriptHelper(unit=textInfos.UNIT_LINE,direction=1)
+
+	def script_selectLine_back(self,gesture):
+		self._selectionMovementScriptHelper(unit=textInfos.UNIT_LINE,direction=-1)
+
+	def script_selectPage_forward(self,gesture):
+		self._selectionMovementScriptHelper(unit=textInfos.UNIT_LINE,direction=config.conf["virtualBuffers"]["linesPerPage"])
+
+	def script_selectPage_back(self,gesture):
+		self._selectionMovementScriptHelper(unit=textInfos.UNIT_LINE,direction=-config.conf["virtualBuffers"]["linesPerPage"])
+
+	def script_selectParagraph_forward(self, gesture):
+		self._selectionMovementScriptHelper(unit=textInfos.UNIT_PARAGRAPH, direction=1)
+
+	def script_selectParagraph_back(self, gesture):
+		self._selectionMovementScriptHelper(unit=textInfos.UNIT_PARAGRAPH, direction=-1)
+
+	def script_selectToBeginningOfLine(self,gesture):
+		curInfo=self.makeTextInfo(textInfos.POSITION_SELECTION)
+		curInfo.collapse()
+		tempInfo=curInfo.copy()
+		tempInfo.expand(textInfos.UNIT_LINE)
+		if curInfo.compareEndPoints(tempInfo,"startToStart")>0:
+			self._selectionMovementScriptHelper(unit=textInfos.UNIT_LINE,direction=-1)
+
+	def script_selectToEndOfLine(self,gesture):
+		curInfo=self.makeTextInfo(textInfos.POSITION_SELECTION)
+		curInfo.collapse()
+		tempInfo=curInfo.copy()
+		curInfo.expand(textInfos.UNIT_CHARACTER)
+		tempInfo.expand(textInfos.UNIT_LINE)
+		if curInfo.compareEndPoints(tempInfo,"endToEnd")<0:
+			self._selectionMovementScriptHelper(unit=textInfos.UNIT_LINE,direction=1)
+
+	def script_selectToTopOfDocument(self,gesture):
+		self._selectionMovementScriptHelper(toPosition=textInfos.POSITION_FIRST)
+
+	def script_selectToBottomOfDocument(self,gesture):
+		self._selectionMovementScriptHelper(toPosition=textInfos.POSITION_LAST,unit=textInfos.UNIT_CHARACTER,direction=1)
+
+	def script_selectAll(self,gesture):
+		self._selectionMovementScriptHelper(toPosition=textInfos.POSITION_ALL)
+
+	def script_copyToClipboard(self,gesture):
+		info=self.makeTextInfo(textInfos.POSITION_SELECTION)
+		if info.isCollapsed:
+			# Translators: Reported when there is no text selected (for copying).
+			ui.message(_("No selection"))
+			return
+		if info.copyToClipboard():
+			# Translators: Message presented when text has been copied to clipboard.
+			ui.message(_("Copied to clipboard"))
+
+	def reportSelectionChange(self, oldTextInfo):
+		newInfo=self.makeTextInfo(textInfos.POSITION_SELECTION)
+		speech.speakSelectionChange(oldTextInfo,newInfo)
+		braille.handler.handleCaretMove(self)
+
+	__gestures = {
+		"kb:pageUp": "moveByPage_back",
+		"kb:pageDown": "moveByPage_forward",
+		"kb:upArrow": "moveByLine_back",
+		"kb:downArrow": "moveByLine_forward",
+		"kb:leftArrow": "moveByCharacter_back",
+		"kb:rightArrow": "moveByCharacter_forward",
+		"kb:control+leftArrow": "moveByWord_back",
+		"kb:control+rightArrow": "moveByWord_forward",
+		"kb:control+upArrow": "moveByParagraph_back",
+		"kb:control+downArrow": "moveByParagraph_forward",
+		"kb:home": "startOfLine",
+		"kb:end": "endOfLine",
+		"kb:control+home": "topOfDocument",
+		"kb:control+end": "bottomOfDocument",
+		"kb:shift+rightArrow": "selectCharacter_forward",
+		"kb:shift+leftArrow": "selectCharacter_back",
+		"kb:shift+control+rightArrow": "selectWord_forward",
+		"kb:shift+control+leftArrow": "selectWord_back",
+		"kb:shift+downArrow": "selectLine_forward",
+		"kb:shift+upArrow": "selectLine_back",
+		"kb:shift+pageDown": "selectPage_forward",
+		"kb:shift+pageUp": "selectPage_back",
+		"kb:shift+control+downArrow": "selectParagraph_forward",
+		"kb:shift+control+upArrow": "selectParagraph_back",
+		"kb:shift+end": "selectToEndOfLine",
+		"kb:shift+home": "selectToBeginningOfLine",
+		"kb:shift+control+end": "selectToBottomOfDocument",
+		"kb:shift+control+home": "selectToTopOfDocument",
+		"kb:control+a": "selectAll",
+		"kb:control+c": "copyToClipboard",
+		"kb:NVDA+Control+f": "find",
+		"kb:NVDA+f3": "findNext",
+		"kb:NVDA+shift+f3": "findPrevious",
+		"kb:alt+upArrow":"moveBySentence_back",
+		"kb:alt+downArrow":"moveBySentence_forward",
+	}
+
+class _ReviewCursorManagerTextInfo(textInfos.TextInfo):
+	"""For use with L{ReviewCursorManager}.
+	Overrides L{updateCaret} and L{updateSelection} to use the selection property on the underlying object.
+	"""
+
+	def updateCaret(self):
+		info=self.copy()
+		info.collapse()
+		self.obj._selection = info
+
+	def updateSelection(self):
+		self.obj._selection = self.copy()
+
+class ReviewCursorManager(CursorManager):
+	"""
+	A cursor manager used for review.
+	This cursor manager maintains its own caret and selection information.
+	Thus, the underlying text range need not support updating the caret or selection.
+	"""
+
+	def initCursorManager(self):
+		super(ReviewCursorManager, self).initCursorManager()
+		realTI = self.TextInfo
+		self.TextInfo = type("ReviewCursorManager_%s" % realTI.__name__, (_ReviewCursorManagerTextInfo, realTI), {})
+		self._selection = self.makeTextInfo(textInfos.POSITION_FIRST)
+
+	def makeTextInfo(self, position):
+		if position == textInfos.POSITION_SELECTION:
+			return self._selection.copy()
+		elif position == textInfos.POSITION_CARET:
+			sel = self._selection.copy()
+			sel.collapse()
+			return sel
+		return super(ReviewCursorManager, self).makeTextInfo(position)